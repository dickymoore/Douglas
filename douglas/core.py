--- conflicted
+++ resolved
@@ -36,12 +36,9 @@
         'per_epic',
         'per_sprint',
     }
-<<<<<<< HEAD
-    MAX_LOG_EXCERPT_LENGTH = 4000
-=======
+  
+    MAX_LOG_EXCERPT_LENGTH = 4000 # Maximum number of characters kept from the end of CI logs and bug report excerpts.
     
-    MAX_LOG_EXCERPT_LENGTH = 4000 # Maximum number of characters kept from the end of CI logs and bug report excerpts.
->>>>>>> af1459d8
     def __init__(self, config_path='douglas.yaml'):
         self.config_path = Path(config_path)
         self.config = self.load_config(self.config_path)
