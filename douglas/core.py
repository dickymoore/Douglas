import importlib.resources as resources
import json
import os
import re
import shlex
import shutil
import subprocess
import sys
import time
from copy import deepcopy
from dataclasses import dataclass
from datetime import datetime, timezone
from pathlib import Path
from string import Template
from typing import (
    Any,
    Callable,
    Dict,
    Iterable,
    List,
    Mapping,
    Optional,
    Set,
    Tuple,
    Union,
)

import yaml

from douglas.cadence_manager import CadenceManager
from douglas.controls import run_state as run_state_control
from douglas.integrations.repository import resolve_repository_integration
from douglas.journal import agent_io
from douglas.journal import questions as question_journal
from douglas.pipelines import demo as demopipe
from douglas.pipelines import lint
from douglas.pipelines import plan as planpipe
from douglas.pipelines import standup as standuppipe
from douglas.pipelines import retro as retropipe
from douglas.pipelines import security as securitypipe
from douglas.pipelines import test as testpipe
from douglas.pipelines import typecheck
from douglas.steps import planning as planning_step
from douglas.providers.claude_code_provider import ClaudeCodeProvider
from douglas.providers.codex_provider import CodexProvider
from douglas.providers.copilot_provider import CopilotProvider
from douglas.providers.gemini_provider import GeminiProvider
from douglas.providers.llm_provider import LLMProvider
from douglas.providers.openai_provider import OpenAIProvider
from douglas.providers.provider_registry import (
    LLMProviderRegistry,
    StaticLLMProviderRegistry,
)
from douglas.sprint_manager import CadenceDecision, SprintManager
from douglas.logging_utils import configure_logging, get_logger

TEMPLATE_ROOT = Path(__file__).resolve().parent.parent / "templates"


logger = get_logger(__name__)


_DEFAULT_PROVIDER_MODELS = {
    "codex": CodexProvider.DEFAULT_MODEL,
    "openai": OpenAIProvider.DEFAULT_MODEL,
    "claude_code": ClaudeCodeProvider.DEFAULT_MODEL,
    "claude": ClaudeCodeProvider.DEFAULT_MODEL,
    "gemini": GeminiProvider.DEFAULT_MODEL,
    "copilot": CopilotProvider.DEFAULT_MODEL,
}


@dataclass
class StepExecutionResult:
    executed: bool
    success: bool
    override_event: Optional[str] = None
    already_recorded: bool = False
    failure_reported: bool = False
    failure_details: Optional[str] = None


class DouglasSystemExit(SystemExit):
    """SystemExit variant that carries Douglas-specific failure metadata."""

    def __init__(
        self,
        code: Optional[int] = None,
        *,
        message: Optional[str] = None,
        logs: Optional[str] = None,
        handled: bool = False,
    ) -> None:
        super().__init__(code)
        self.douglas_failure_message: Optional[str] = message
        self.douglas_failure_logs: Optional[str] = logs
        self.douglas_failure_handled: bool = handled


TLS_ERROR_PATTERN = re.compile(
    r"\btls\b[^\n]*(error|failed|failure|handshake|protocol)", re.IGNORECASE
)


class Douglas:
    DEFAULT_COMMIT_MESSAGE = "chore: automated commit"
    DEFAULT_SPRINT_LENGTH_DAYS = SprintManager.DEFAULT_SPRINT_LENGTH_DAYS
    SUPPORTED_PUSH_POLICIES = {
        "per_feature",
        "per_feature_complete",
        "per_bug",
        "per_epic",
        "per_sprint",
    }

    DEFAULT_ITERATION_LIMIT = 1000

    MAX_LOG_EXCERPT_LENGTH = 4000  # Default number of characters retained from the end of CI logs and bug report excerpts.

    DEFAULT_INIT_TEMPLATE: Dict[str, Any] = {
        "project": {
            "name": "PROJECT_NAME",
            "description": "Project description",
            "license": "MIT",
            "language": "python",
        },
        "ai": {
            "default_provider": "codex",
            "mode": "real",
            "seed": 0,
            "replay_dir": ".douglas/cassettes",
            "record_cassettes": False,
            "providers": {
                "codex": {
                    "provider": "codex",
                    "model": CodexProvider.DEFAULT_MODEL,
                }
            },
            "prompt": "system_prompt.md",
        },
        "planning": {
            "enabled": True,
            "sprint_zero_only": False,
            "first_day_only": True,
            "backlog_file": "ai-inbox/backlog/pre-features.yaml",
            "allow_overwrite": False,
            "goal": "Facilitate Sprint Zero by brainstorming epics, features, user stories, and tasks before coding begins.",
            "charters": {
                "enabled": True,
                "directory": "ai-inbox/charters",
                "allow_overwrite": False,
            },
        },
        "cadence": {
            "Developer": {
                "development": "daily",
                "quality_checks": "daily",
                "code_review": "per_feature",
            },
            "Tester": {"test_cases": "daily"},
            "ProductOwner": {
                "backlog_refinement": "per_sprint",
                "sprint_review": "per_sprint",
            },
            "ScrumMaster": {
                "daily_standup": "daily",
                "retrospective": "per_sprint",
            },
            "DevOps": {
                "release": "per_feature",
                "security_checks": "per_feature",
            },
            "Designer": {
                "design_review": "per_sprint",
                "ux_review": "per_feature",
            },
            "BA": {"requirements_analysis": "per_sprint"},
            "Stakeholder": {
                "check_in": "per_sprint",
                "status_update": "on_demand",
            },
        },
        "loop": {
            "steps": [
                {
                    "name": "standup",
                    "role": "ScrumMaster",
                    "activity": "daily_standup",
                    "cadence": "daily",
                },
                {
                    "name": "plan",
                    "role": "ProductOwner",
                    "activity": "backlog_refinement",
                    "cadence": "daily",
                },
                {
                    "name": "generate",
                    "role": "Developer",
                    "activity": "development",
                },
                {
                    "name": "lint",
                    "role": "Developer",
                    "activity": "quality_checks",
                },
                {
                    "name": "typecheck",
                    "role": "Developer",
                    "activity": "quality_checks",
                },
                {
                    "name": "security",
                    "role": "DevOps",
                    "activity": "security_checks",
                },
                {
                    "name": "test",
                    "role": "Tester",
                    "activity": "test_cases",
                },
                {
                    "name": "review",
                    "role": "Developer",
                    "activity": "code_review",
                },
                {
                    "name": "retro",
                    "role": "ScrumMaster",
                    "activity": "retrospective",
                    "cadence": "per_sprint",
                },
                {
                    "name": "demo",
                    "role": "ProductOwner",
                    "activity": "sprint_review",
                    "cadence": "per_sprint",
                },
                {
                    "name": "commit",
                    "role": "Developer",
                    "activity": "development",
                },
                {
                    "name": "push",
                    "role": "DevOps",
                    "activity": "release",
                },
                {
                    "name": "pr",
                    "role": "Developer",
                    "activity": "code_review",
                },
            ],
            "exit_condition_mode": "all",
            "exit_conditions": ["feature_delivery_complete", "sprint_demo_complete"],
            "exhaustive": False,
        },
        "demo": {
            "format": "md",
            "include": [
                "implemented_features",
                "how_to_run",
                "test_results",
                "limitations",
                "next_steps",
            ],
        },
        "retro": {
            "outputs": ["role_instructions", "pre_feature_backlog"],
            "backlog_file": "ai-inbox/backlog/pre-features.yaml",
        },
        "history": {"max_log_excerpt_length": MAX_LOG_EXCERPT_LENGTH},
        "paths": {
            "inbox_dir": "ai-inbox",
            "app_src": "src",
            "tests": "tests",
            "demos_dir": "demos",
            "sprint_prefix": "sprint-",
            "questions_dir": "user-portal/questions",
            "questions_archive_dir": "user-portal/questions-archive",
            "user_portal_dir": "user-portal",
            "run_state_file": "user-portal/run-state.txt",
        },
        "agents": {
            "roles": [
                "Developer",
                "Tester",
                "Product Owner",
                "Scrum Master",
                "Designer",
                "Business Analyst",
                "DevOps",
                "Account Manager",
            ]
        },
        "accountability": {
            "enabled": True,
            "stall_iterations": 3,
            "soft_stop": True,
        },
        "run_state": {"allowed": ["CONTINUE", "SOFT_STOP", "HARD_STOP"]},
        "qna": {"filename_pattern": "sprint-{sprint}-{role}-{id}.md"},
    }

    def __init__(
        self,
        config_path: Union[str, Path, None] = "douglas.yaml",
        *,
        config: Optional[Dict[str, Any]] = None,
        config_data: Optional[Dict[str, Any]] = None,
    ):
        if config is not None and config_data is not None:
            raise ValueError(
                "Only one of 'config' or 'config_data' may be provided when instantiating Douglas."
            )

        if config_path is None:
            resolved_path = Path("douglas.yaml")
        else:
            resolved_path = Path(config_path)

        self.config_path = resolved_path

        source_config: Optional[Dict[str, Any]]
        if config is not None:
            source_config = config
        elif config_data is not None:
            source_config = config_data
        else:
            source_config = None

        if source_config is None:
            self.config = self.load_config(self.config_path)
        else:
            self.config = deepcopy(source_config)
        self.project_root = self.config_path.resolve().parent
        self.project_name = self.config.get("project", {}).get("name", "")

        log_file_override = os.getenv("DOUGLAS_LOG_FILE")
        if log_file_override:
            configure_logging(log_file=log_file_override)
        else:
            default_log_path = self.project_root / "ai-inbox" / "logs" / "douglas.log"
            configure_logging(log_file=str(default_log_path))

        vcs_config: Mapping[str, Any] = {}
        raw_vcs = self.config.get("vcs")
        if isinstance(raw_vcs, Mapping):
            vcs_config = raw_vcs
        vcs_provider_name = (
            vcs_config.get("provider") if isinstance(vcs_config, Mapping) else None
        )
        self._repository_integration = resolve_repository_integration(vcs_provider_name)
        self._repository_provider_name = (
            getattr(self._repository_integration, "name", "github").strip().lower()
        )

        self._llm_registry = None
        self.lm_provider = self.create_llm_provider()
        if getattr(self, "_llm_registry", None) is None:
            self._llm_registry = StaticLLMProviderRegistry(self.lm_provider)
        self.sprint_manager = SprintManager(
            sprint_length_days=self._resolve_sprint_length()
        )
        self.cadence_manager = CadenceManager(
            self.config.get("cadence"), self.sprint_manager
        )
        self.push_policy = self._resolve_push_policy()
        self._max_log_excerpt_length = self._resolve_log_excerpt_length()
        self.history_path = self.project_root / "ai-inbox" / "history.jsonl"
        self._loop_outcomes: Dict[str, Optional[bool]] = {}
        self._ci_status: Optional[str] = None
        self._ci_monitoring_triggered: bool = False
        self._ci_monitoring_deferred: bool = False
        self._configured_steps: set[str] = set()
        self._executed_step_names: set[str] = set()
        self._blocking_questions_by_role: Dict[
            str, List[question_journal.Question]
        ] = {}
        self._run_state_path = self._resolve_run_state_path()
        self._soft_stop_pending = False
<<<<<<< HEAD
=======
        # Flag indicating whether a sprint plan refresh is pending.
        # Set to True in methods such as `update_cadence`, `trigger_sprint_plan_refresh`, or when an external
        # event requires the sprint plan to be refreshed before the next iteration.
>>>>>>> 41d88b96
        self._pending_sprint_plan_refresh = False
        accountability_cfg = self.config.get("accountability", {}) or {}
        self._accountability_enabled = bool(accountability_cfg.get("enabled", True))
        stall_value = accountability_cfg.get("stall_iterations", 3)
        try:
            self._accountability_stall_threshold = max(1, int(stall_value))
        except (TypeError, ValueError):
            self._accountability_stall_threshold = 3
        self._accountability_soft_stop = bool(accountability_cfg.get("soft_stop", True))
        self._iterations_without_progress = 0

    @staticmethod
    def load_scaffold_config() -> Dict[str, Any]:
        template_candidates: List[Path] = []
        try:
            package_template = (
                resources.files("douglas") / "templates" / "douglas.yaml.tpl"
            )
        except ModuleNotFoundError:
            package_template = None
        else:
            template_candidates.append(package_template)

        template_candidates.append(TEMPLATE_ROOT / "douglas.yaml.tpl")

        template_text = None
        last_missing: Optional[FileNotFoundError] = None
        for candidate in template_candidates:
            try:
                template_text = candidate.read_text(encoding="utf-8")
            except FileNotFoundError as exc:
                last_missing = exc
                continue
            except OSError as exc:
                print(
                    f"Unable to read template file '{candidate}': {exc}. Using fallback defaults."
                )
                return deepcopy(Douglas.DEFAULT_INIT_TEMPLATE)

            if template_text is not None:
                break

        if template_text is None:
            if last_missing is not None:
                missing_location = last_missing.filename or "douglas.yaml.tpl"
            else:
                missing_location = "douglas.yaml.tpl"
            print(
                f"Template file '{missing_location}' not found; using fallback defaults."
            )
            return deepcopy(Douglas.DEFAULT_INIT_TEMPLATE)

        rendered = Template(template_text).safe_substitute(
            PROJECT_NAME="DouglasProject"
        )
        data = yaml.safe_load(rendered) or {}
        if not isinstance(data, dict):
            return deepcopy(Douglas.DEFAULT_INIT_TEMPLATE)
        return data

    def load_config(self, path):
        try:
            with open(path) as f:
                return yaml.safe_load(f)
        except Exception as e:
            print(f"Error loading config {path}: {e}")
            sys.exit(1)

    def create_llm_provider(self):
        ai_config = self.config.get("ai", {}) or {}
        if not isinstance(ai_config, Mapping):
            ai_config = {}

        try:
            registry = LLMProviderRegistry(ai_config, project_root=self.project_root)
        except ValueError as exc:
            print(f"LLM provider configuration invalid: {exc}")
            sys.exit(1)

        self._llm_registry = registry
        default_provider = registry.default_provider
        if default_provider is None:  # pragma: no cover - defensive guard
            print("No default LLM provider configured; exiting.")
            sys.exit(1)
        return default_provider

    def _resolve_llm_provider(self, agent_label: str, step_name: str) -> LLMProvider:
        registry = getattr(self, "_llm_registry", None)
        if registry is None:
            return self.lm_provider
        try:
            provider = registry.resolve(agent_label, step_name)
        except Exception:  # pragma: no cover - defensive fallback
            provider = None
        return provider or self.lm_provider

    def _build_planning_context(
        self,
        planning_config: Mapping[str, Any],
        *,
        backlog_fallback: Optional[Mapping[str, object]] = None,
    ) -> planning_step.PlanningContext:
        ai_config = self.config.get("ai") if hasattr(self.config, "get") else {}
        base_seed = 0
        if isinstance(ai_config, Mapping):
            seed_value = ai_config.get("seed", 0)
            try:
                base_seed = int(seed_value)
            except (TypeError, ValueError):
                base_seed = 0
        raw_items_per_sprint = planning_config.get("items_per_sprint", 3)
        try:
            items_per_sprint = int(raw_items_per_sprint)
        except (TypeError, ValueError):
            items_per_sprint = 3
        if items_per_sprint < 0:
            items_per_sprint = 0
        goal_text = planning_config.get("goal")
        summary_intro = (
            goal_text if isinstance(goal_text, str) and goal_text.strip() else None
        )
        planning_provider = self._resolve_llm_provider("ProductOwner", "planning")
        return planning_step.PlanningContext(
            project_root=self.project_root,
            backlog_state_path=(
                self.project_root / ".douglas" / "state" / "backlog.json"
            ),
            sprint_index=self.sprint_manager.sprint_index,
            items_per_sprint=items_per_sprint,
            seed=base_seed,
            provider=planning_provider,
            summary_intro=summary_intro,
            backlog_fallback=backlog_fallback,
        )

    def _refresh_sprint_plan(
        self, planning_config: Mapping[str, Any]
    ) -> Optional[planning_step.PlanningStepResult]:
        try:
            planning_context = self._build_planning_context(planning_config)
            result = planning_step.run_planning(planning_context)
        except Exception as exc:
            logger.exception("Sprint planning refresh failed", exc_info=exc)
            return None

        summary = result.summary(self.project_root)
        plan_outcome = self._loop_outcomes.get("plan")
        if isinstance(plan_outcome, dict):
            plan_outcome["sprint_plan"] = summary

        if result.plan is not None and result.success:
            event_payload = {
                "sprint": result.plan.sprint_index,
                "goals": result.plan.goals,
                "commitments": result.plan.commitment_ids,
            }
            json_ref = summary.get("json_path")
            if json_ref:
                event_payload["json_path"] = json_ref
            markdown_ref = summary.get("markdown_path")
            if markdown_ref:
                event_payload["markdown_path"] = markdown_ref
            self._write_history_event("sprint_plan", event_payload)
            if result.plan.commitments:
                print(
                    "Updated sprint plan after backlog initialization "
                    f"with {len(result.plan.commitments)} commitments."
                )

        return result

    def _infer_ai_provider_from_config(
        self, ai_config: Mapping[str, Any]
    ) -> Optional[str]:
        if not isinstance(ai_config, Mapping):
            return None
        candidate = ai_config.get("default_provider")
        if isinstance(candidate, str) and candidate.strip():
            return candidate.strip().lower()
        candidate = ai_config.get("provider")
        if isinstance(candidate, str) and candidate.strip():
            return candidate.strip().lower()
        providers_section = ai_config.get("providers")
        if isinstance(providers_section, Mapping) and providers_section:
            first_key = next(iter(providers_section))
            if isinstance(first_key, str) and first_key.strip():
                return first_key.strip().lower()
        return None

    def _infer_ai_model_from_config(
        self, ai_config: Mapping[str, Any], provider: Optional[str]
    ) -> Optional[str]:
        if not isinstance(ai_config, Mapping):
            return None
        normalized = (provider or "").strip().lower()
        providers_section = ai_config.get("providers")
        if isinstance(providers_section, Mapping):
            for key, spec in providers_section.items():
                if not isinstance(spec, Mapping):
                    continue
                key_normalized = str(key).strip().lower()
                provider_name = str(spec.get("provider", "")).strip().lower()
                if key_normalized == normalized or provider_name == normalized:
                    model = spec.get("model") or spec.get("model_name")
                    if isinstance(model, str) and model.strip():
                        return model.strip()
        model = ai_config.get("model")
        if isinstance(model, str) and model.strip():
            return model.strip()
        return None

    def _default_model_for_provider(self, provider: Optional[str]) -> Optional[str]:
        if not provider:
            return None
        return _DEFAULT_PROVIDER_MODELS.get(provider.strip().lower())

    def _resolve_sprint_length(self) -> Optional[int]:
        sprint_config = self.config.get("sprint", {}) or {}
        if "length" in sprint_config:
            logger.warning(
                "'length' is deprecated. Please use 'length_days' in the sprint configuration."
            )
        raw_length = sprint_config.get("length_days")
        if raw_length is None:
            return None
        try:
            length = int(raw_length)
        except (TypeError, ValueError):
            logger.warning(
                "Invalid sprint length '%s'; falling back to default cadence.",
                raw_length,
            )
            return None
        if length <= 0:
            logger.warning(
                "Sprint length must be positive; defaulting to %d days.",
                self.DEFAULT_SPRINT_LENGTH_DAYS,
            )
            return None
        return length

    def _resolve_push_policy(self) -> str:
        candidate = self.config.get("push_policy")
        if not candidate:
            candidate = self.config.get("vcs", {}).get("push_policy")
        if not candidate:
            return "per_feature"

        normalized = str(candidate).strip().lower()
        if normalized not in self.SUPPORTED_PUSH_POLICIES:
            logger.warning(
                "Unsupported push_policy '%s'; defaulting to per_feature.", candidate
            )
            return "per_feature"
        return normalized

    def _resolve_log_excerpt_length(self) -> int:
        history_cfg = self.config.get("history", {}) or {}
        candidate = history_cfg.get("max_log_excerpt_length")

        if candidate is None:
            return self.MAX_LOG_EXCERPT_LENGTH

        try:
            value = int(candidate)
        except (TypeError, ValueError):
            logger.warning(
                "Invalid history.max_log_excerpt_length value '%s'; defaulting to %d.",
                candidate,
                self.MAX_LOG_EXCERPT_LENGTH,
            )
            return self.MAX_LOG_EXCERPT_LENGTH

        if value <= 0:
            logger.warning(
                "history.max_log_excerpt_length must be positive; defaulting to %d.",
                self.MAX_LOG_EXCERPT_LENGTH,
            )
            return self.MAX_LOG_EXCERPT_LENGTH

        return value

    def _resolve_iteration_limit(self) -> int:
        loop_config = self.config.get("loop", {}) or {}

        candidate = loop_config.get("max_iterations")
        if candidate is None:
            candidate = loop_config.get("iterations")

        if candidate is None:
            return self.DEFAULT_ITERATION_LIMIT

        try:
            value = int(candidate)
        except (TypeError, ValueError):
            logger.warning(
                "Invalid loop iteration limit '%s'; defaulting to %d iterations.",
                candidate,
                self.DEFAULT_ITERATION_LIMIT,
            )
            return self.DEFAULT_ITERATION_LIMIT

        if value <= 0:
            logger.warning(
                "loop iteration limit must be positive; defaulting to %d iterations.",
                self.DEFAULT_ITERATION_LIMIT,
            )
            return self.DEFAULT_ITERATION_LIMIT

        return value

    def _resolve_run_state_path(self) -> Path:
        paths_cfg = self.config.get("paths", {}) or {}

        candidate = paths_cfg.get("run_state_file")
        if candidate:
            run_state_path = Path(candidate)
            if not run_state_path.is_absolute():
                run_state_path = self.project_root / run_state_path
            return run_state_path

        portal_dir = paths_cfg.get("user_portal_dir")
        if portal_dir:
            portal_path = Path(portal_dir)
            if not portal_path.is_absolute():
                portal_path = self.project_root / portal_path
            return portal_path / "run-state.txt"

        return self.project_root / "user-portal" / "run-state.txt"

    def run_loop(self):
        print("Starting Douglas AI development loop...")
        print(
            f"Sprint status: {self.sprint_manager.describe_day()} (iteration {self.sprint_manager.current_iteration})"
        )
        print(f"Push/PR policy: {self.push_policy}")

        self._soft_stop_pending = False
        self._check_run_state(phase="loop_start", allow_soft_stop_exit=False)

        error: Optional[BaseException] = None
        try:
            steps = self._normalize_step_configs(
                self.config.get("loop", {}).get("steps", [])
            )
            self._configured_steps = {str(step["name"]).lower() for step in steps}
            commit_step_present = "commit" in self._configured_steps
            self._loop_outcomes = {}
            self._ci_status = None
            self._ci_monitoring_triggered = False
            self._ci_monitoring_deferred = False

            iteration_limit = self._resolve_iteration_limit()
            iteration_index = 0
            last_executed_steps: List[str] = []

            while iteration_index < iteration_limit:
                if self._exit_conditions_met(last_executed_steps):
                    print("Exit condition satisfied; ending loop early.")
                    break

                baseline_completed_features = len(
                    self.sprint_manager.completed_features
                )
                iteration_index += 1
                self._refresh_question_state()

                executed_steps: List[str] = []
                self._executed_step_names = set()
                self._loop_outcomes = {}
                self._ci_status = None
                self._ci_monitoring_triggered = False
                self._ci_monitoring_deferred = False

                for step_config in steps:
                    step_name = step_config["name"]
                    decision = self.cadence_manager.evaluate_step(
                        step_name, step_config
                    )
                    if not decision.should_run:
                        print(f"Skipping {step_name} step: {decision.reason}")
                        self._record_step_outcome(
                            step_name, executed=False, success=False
                        )
                        continue

                    role_for_step = self._resolve_step_role(step_name)
                    if self._should_defer_for_questions(role_for_step, step_name):
                        self._record_step_outcome(
                            step_name, executed=False, success=False
                        )
                        continue

                    try:
                        result = self._execute_step(step_name, step_config, decision)
                    except SystemExit as exc:
                        self._record_step_outcome(
                            step_name, executed=True, success=False
                        )
                        failure_message = getattr(
                            exc,
                            "douglas_failure_message",
                            f"{step_name} step exited with status {exc.code}.",
                        )
                        failure_logs = getattr(exc, "douglas_failure_logs", None)
                        failure_already_handled = getattr(
                            exc, "douglas_failure_handled", False
                        )
                        if not failure_already_handled:
                            self._handle_step_failure(
                                step_name, failure_message, failure_logs
                            )
                        raise
                    except Exception as exc:
                        self._record_step_outcome(
                            step_name, executed=True, success=False
                        )
                        self._handle_step_failure(
                            step_name,
                            f"{step_name} step raised an exception: {exc}",
                            None,
                        )
                        raise

                    if result.executed:
                        event_type = (
                            result.override_event
                            if result.override_event is not None
                            else decision.event_type
                        )
                        if not result.already_recorded:
                            self.sprint_manager.record_step_execution(
                                step_name, event_type
                            )
                        self._executed_step_names.add(step_name.lower())
                        executed_steps.append(step_name)
                        self._record_step_outcome(
                            step_name, executed=True, success=result.success
                        )
                        if not result.success and not result.failure_reported:
                            self._handle_step_failure(
                                step_name,
                                result.failure_details
                                or f"{step_name} step reported failure.",
                                None,
                            )
                    else:
                        self._record_step_outcome(
                            step_name, executed=False, success=False
                        )

                if not commit_step_present:
                    committed, _ = self._commit_if_needed()
                    if committed:
                        self.sprint_manager.record_step_execution("commit", None)

                self.sprint_manager.finish_iteration()
                print("Douglas loop iteration completed.")

                progress = self._iteration_had_progress(
                    executed_steps, baseline_completed_features
                )
                self._accountability_monitor(progress)

                last_executed_steps = executed_steps

                if self._exit_conditions_met(executed_steps):
                    print("Exit condition satisfied; ending loop early.")
                    break

            print("Douglas loop completed.")
        except BaseException as exc:
            error = exc
            raise
        finally:
            self._check_run_state(
                phase="loop_end",
                allow_soft_stop_exit=True,
                enforce_exit=error is None,
            )

    def _normalize_step_configs(self, raw_steps: List[Any]) -> List[Dict[str, Any]]:
        normalized: List[Dict[str, Any]] = []
        for entry in raw_steps or []:
            if isinstance(entry, str):
                normalized.append({"name": entry, "cadence": None})
                continue

            if isinstance(entry, dict):
                step_entry: Dict[str, Any] = dict(entry)
                name = step_entry.get("name") or step_entry.get("step")
                if not name and len(step_entry) == 1:
                    sole_key = next(iter(step_entry))
                    value = step_entry[sole_key]
                    if isinstance(value, dict):
                        name = sole_key
                        merged = dict(value)
                        merged["name"] = name
                        step_entry = merged
                if not name:
                    logger.warning("Skipping loop step without a name.")
                    continue
                step_entry["name"] = str(name)
                normalized.append(step_entry)
                continue

            logger.warning("Unsupported loop step configuration '%s'; skipping.", entry)

        return normalized

    def _check_run_state(
        self,
        *,
        phase: str,
        agent_label: Optional[str] = None,
        allow_soft_stop_exit: bool,
        enforce_exit: bool = True,
    ) -> run_state_control.RunState:
        descriptor = phase
        if agent_label:
            descriptor = f"{phase}:{agent_label}"

        state = run_state_control.read_run_state(self._run_state_path)
        print(f"Run state check ({descriptor}): {state.value}")

        previously_pending = self._soft_stop_pending
        if state is run_state_control.RunState.SOFT_STOP and not previously_pending:
            print("Soft stop requested; will finish current sprint before exiting.")
        if state is run_state_control.RunState.SOFT_STOP:
            self._soft_stop_pending = True

        should_exit = run_state_control.should_exit_now(
            state,
            {
                "phase": phase,
                "allow_soft_stop_exit": allow_soft_stop_exit,
                "soft_stop_pending": self._soft_stop_pending,
            },
        )

        if enforce_exit and should_exit:
            if state is run_state_control.RunState.HARD_STOP:
                print("Hard stop requested; aborting immediately.")
                raise SystemExit(1)
            print("Soft stop in effect; exiting after completing sprint.")
            raise SystemExit(0)

        return state

    def _run_agent_with_state(
        self,
        agent_label: str,
        step_name: str,
        action: Callable[[], Any],
    ) -> Any:
        descriptor = f"{agent_label}:{step_name}"
        self._check_run_state(
            phase="agent_start",
            agent_label=descriptor,
            allow_soft_stop_exit=False,
        )

        error: Optional[BaseException] = None
        try:
            return action()
        except BaseException as exc:  # pragma: no cover - propagate to caller
            error = exc
            raise
        finally:
            self._check_run_state(
                phase="agent_end",
                agent_label=descriptor,
                allow_soft_stop_exit=False,
                enforce_exit=error is None,
            )

    def _question_context(self, **overrides: Any) -> Dict[str, Any]:
        context: Dict[str, Any] = {
            "project_root": self.project_root,
            "config": self.config,
            "sprint": self.sprint_manager.sprint_index,
        }
        context.update(overrides)
        return context

    def _refresh_question_state(self) -> None:
        try:
            open_questions = question_journal.scan_for_answers(self._question_context())
        except Exception as exc:  # pragma: no cover - defensive logging
            logger.warning("Unable to scan for user questions: %s", exc)
            self._blocking_questions_by_role = {}
            return

        blocking: Dict[str, List[question_journal.Question]] = {}
        for item in open_questions:
            answer = (item.user_answer or "").strip()
            if answer:
                logger.info("Processing user answer for %s: %s", item.id, item.topic)
                item.agent_follow_up = self._format_question_follow_up(item)
                try:
                    question_journal.archive_question(item)
                except Exception as exc:  # pragma: no cover - defensive logging
                    logger.warning(
                        "Failed to archive answered question %s: %s",
                        item.id,
                        exc,
                    )
                continue

            if item.blocking:
                key = item.normalized_role()
                blocking.setdefault(key, []).append(item)

        self._blocking_questions_by_role = blocking

    def _format_question_follow_up(self, question: question_journal.Question) -> str:
        timestamp = datetime.now(timezone.utc).isoformat()
        answer = (question.user_answer or "").strip()
        if answer:
            trimmed = answer if len(answer) <= 280 else f"{answer[:277]}..."
            return f"User response recorded on {timestamp}.\n\n{trimmed}"
        return f"User response recorded on {timestamp}."

    def _should_defer_for_questions(self, role: Optional[str], step_name: str) -> bool:
        role_key = self._normalize_role_key(role)
        blocking = list(self._blocking_questions_by_role.get(role_key, []))
        blocking.extend(self._blocking_questions_by_role.get("", []))
        if not blocking:
            return False

        identifiers = ", ".join(question.id for question in blocking)
        print(
            f"Skipping {step_name} step: awaiting user answer for question(s) {identifiers}."
        )
        return True

    def _resolve_step_role(self, step_name: str) -> Optional[str]:
        context = self.cadence_manager.last_context
        if context and context.step_name == step_name:
            return context.role
        return None

    @staticmethod
    def _normalize_role_key(role: Optional[str]) -> str:
        if role is None:
            return ""
        return str(role).strip().lower().replace(" ", "_")

    def _record_agent_summary(
        self,
        role: Optional[str],
        step_name: str,
        summary_text: str,
        details: Optional[Any] = None,
        *,
        handoff_ids: Optional[Iterable[str]] = None,
        title: Optional[str] = None,
    ) -> None:
        if not role:
            return

        sprint_index = getattr(self.sprint_manager, "sprint_index", 1)
        meta: Dict[str, Any] = {
            "project_root": self.project_root,
            "config": self.config,
            "step": step_name,
            "details": details or {},
            "handoff_ids": handoff_ids or [],
        }
        if title:
            meta["title"] = title

        try:
            agent_io.append_summary(role, sprint_index, summary_text, meta)
        except Exception as exc:  # pragma: no cover - logging best effort
            logger.warning(
                "Unable to record summary for role '%s' during %s: %s",
                role,
                step_name,
                exc,
            )

    def _raise_agent_handoff(
        self,
        from_role: Optional[str],
        to_role: Optional[str],
        topic: str,
        context: Any,
        *,
        blocking: bool = True,
    ) -> Optional[str]:
        if not from_role or not to_role:
            return None

        sprint_index = getattr(self.sprint_manager, "sprint_index", 1)
        meta: Dict[str, Any] = {
            "project_root": self.project_root,
            "config": self.config,
        }

        try:
            return agent_io.append_handoff(
                from_role,
                to_role,
                sprint_index,
                topic,
                context,
                blocking,
                meta,
            )
        except Exception as exc:  # pragma: no cover - logging best effort
            logger.warning(
                "Unable to record handoff from '%s' to '%s': %s",
                from_role,
                to_role,
                exc,
            )
            return None

    def _record_step_outcome(
        self, step_name: str, executed: bool, success: bool
    ) -> None:
        if executed:
            self._loop_outcomes[step_name] = bool(success)
        else:
            self._loop_outcomes[step_name] = None

    def _handle_step_failure(
        self,
        step_name: str,
        message: str,
        logs: Optional[str],
    ) -> str:
        summary = f"{step_name} step failed"
        details: list[str] = []
        if message:
            details.append(message.strip())
        if logs:
            details.append(logs.strip())
        combined_details = "\n\n".join(details)
        bug_id = self._create_bug_ticket(
            category=step_name,
            summary=summary,
            details=combined_details or summary,
            log_excerpt=logs,
        )
        self._write_history_event(
            "step_failure",
            {
                "step": step_name,
                "message": message,
                "bug_id": bug_id,
            },
        )

        return bug_id

    def _exit_conditions_met(self, executed_steps: List[str]) -> bool:
        loop_config = self.config.get("loop", {}) or {}
        exit_conditions = list(loop_config.get("exit_conditions") or [])
        mode = str(loop_config.get("exit_condition_mode", "any")).lower()

        if loop_config.get("exhaustive"):
            if "all_work_complete" not in exit_conditions:
                exit_conditions.append("all_work_complete")
            mode = "all"

        if not exit_conditions:
            return False

        executed_lookup = {str(step).strip().lower() for step in executed_steps}

        results: List[bool] = []
        for condition in exit_conditions:
            satisfied = self._evaluate_exit_condition(condition, executed_lookup)
            results.append(satisfied)

        if mode == "all":
            return all(results)

        return any(results)

    def _evaluate_exit_condition(
        self, condition: str, executed_lookup: Set[str]
    ) -> bool:
        normalized = condition.strip().lower()

        if normalized == "sprint_demo_complete":
            return self.sprint_manager.has_step_run("demo")
        if normalized == "tests_pass":
            if "test" not in executed_lookup:
                return False
            return self._loop_outcomes.get("test") is True
        if normalized == "lint_pass":
            if "lint" not in executed_lookup:
                return False
            return self._loop_outcomes.get("lint") is True
        if normalized == "typecheck_pass":
            if "typecheck" not in executed_lookup:
                return False
            return self._loop_outcomes.get("typecheck") is True
        if normalized == "local_checks_pass":
            if "local_checks" not in executed_lookup:
                return False
            return self._loop_outcomes.get("local_checks") is True
        if normalized == "push_complete":
            if "push" not in executed_lookup:
                return False
            return self._loop_outcomes.get("push") is True
        if normalized == "pr_created":
            if "pr" not in executed_lookup:
                return False
            return self._loop_outcomes.get("pr") is True
        if normalized == "ci_pass":
            return self._ci_status == "success"
        if normalized == "feature_delivery_complete":
            return self._feature_delivery_complete()
        if normalized == "all_work_complete":
            return self._all_work_complete()
        if normalized == "all_features_delivered":
            return self._all_features_delivered()
        if normalized == "feature_delivery_goal":
            return self._feature_delivery_goal_met()

        logger.debug("Unknown exit condition '%s' treated as unsatisfied.", condition)
        return False

    def _feature_delivery_complete(self) -> bool:
        if not self.sprint_manager.completed_features:
            return False
        outstanding = self.sprint_manager.outstanding_features()
        if outstanding > 0:
            return False
        return self._loop_outcomes.get("push") is True

    def _all_work_complete(self) -> bool:
        outstanding = self.sprint_manager.outstanding_work_summary()
        if any(value > 0 for value in outstanding.values()):
            return False
        if not self.sprint_manager.has_step_run("demo"):
            return False
        if self._loop_outcomes.get("push") is not True:
            return False
        # Ensure tests and lint/typecheck succeeded on final pass
        return (
            self._loop_outcomes.get("test") is True
            and self._loop_outcomes.get("lint") is True
            and self._loop_outcomes.get("typecheck") is True
        )

    def _all_features_delivered(self) -> bool:
        outstanding = self.sprint_manager.outstanding_features()
        if outstanding > 0:
            return False
        if not self.sprint_manager.completed_features:
            return False
        return self._loop_outcomes.get("push") is True

    def _feature_delivery_goal_met(self) -> bool:
        goal = self._resolve_feature_goal()
        if goal is None:
            return False
        if len(self.sprint_manager.completed_features) < goal:
            return False
        if self.sprint_manager.outstanding_features() > 0:
            return False
        return (
            self._loop_outcomes.get("push") is True
            and self._loop_outcomes.get("test") is True
        )

    def _resolve_feature_goal(self) -> Optional[int]:
        loop_config = self.config.get("loop", {}) or {}
        candidate = loop_config.get("feature_goal")
        if candidate is None:
            return None
        try:
            value = int(candidate)
        except (TypeError, ValueError):
            logger.warning("Invalid feature_goal '%s'; ignoring.", candidate)
            return None
        return value if value > 0 else None

    def _iteration_had_progress(
        self, executed_steps: List[str], baseline_completed_features: int
    ) -> bool:
        executed_lookup = {str(step).strip().lower() for step in executed_steps}
        progress_steps = ("generate", "commit", "push", "pr")
        for name in progress_steps:
            if name in executed_lookup and self._loop_outcomes.get(name) is True:
                return True

        supporting_steps = ("test", "lint", "typecheck", "local_checks")
        for name in supporting_steps:
            if name in executed_lookup and self._loop_outcomes.get(name) is True:
                return True

        if len(self.sprint_manager.completed_features) > baseline_completed_features:
            return True
        return False

    def _accountability_monitor(self, progress_made: bool) -> None:
        if not self._accountability_enabled:
            return
        if progress_made:
            self._iterations_without_progress = 0
            return
        self._iterations_without_progress += 1
        if self._iterations_without_progress >= self._accountability_stall_threshold:
            self._iterations_without_progress = 0
            self._raise_accountability_alert()

    def _raise_accountability_alert(self) -> None:
        sprint_index = self.sprint_manager.sprint_index
        summary = "Detected repeated iterations without meaningful progress. Raising soft stop."
        details = {
            "status": "alert",
            "stall_iterations": self._accountability_stall_threshold,
            "completed_features": len(self.sprint_manager.completed_features),
        }
        self._write_history_event(
            "accountability_alert",
            {
                "sprint": sprint_index,
                "stall_iterations": self._accountability_stall_threshold,
            },
        )
        self._record_agent_summary(
            "AccountManager",
            "monitor",
            summary,
            details,
        )
        if self._accountability_soft_stop:
            print(
                "Account Manager detected sustained lack of progress; requesting soft stop."
            )
            self._soft_stop_pending = True

    def _execute_step(
        self,
        step_name: str,
        step_config: Dict[str, Any],
        cadence_decision: CadenceDecision,
    ) -> StepExecutionResult:
        override_event: Optional[str] = None
        already_recorded = False

        if step_name == "generate":
            print("Running generate step...")
            changes_applied = bool(self.generate())
            if self._pending_sprint_plan_refresh:
                planning_config = self.config.get("planning") or {}
                if planning_config.get("enabled", True):
                    refresh_succeeded = self._refresh_sprint_plan(planning_config)
                    if refresh_succeeded:
                        self._pending_sprint_plan_refresh = False
            return StepExecutionResult(
                True, changes_applied, override_event, already_recorded
            )

        if step_name == "standup":
            print("Running standup step...")
            planning_config = self.config.get("planning") or {}
            backlog_relative = planning_config.get(
                "backlog_file",
                self.config.get("retro", {}).get(
                    "backlog_file", "ai-inbox/backlog/pre-features.yaml"
                ),
            )
            backlog_path = self.project_root / backlog_relative
            questions_dir = self.project_root / self.config.get("paths", {}).get(
                "questions_dir", "user-portal/questions"
            )
            standup_output_dir = (
                self.project_root
                / "ai-inbox"
                / "sprints"
                / f"sprint-{self.sprint_manager.sprint_index}"
                / "standups"
            )

            standup_context = standuppipe.StandupContext(
                project_root=self.project_root,
                sprint_index=self.sprint_manager.sprint_index,
                sprint_day=self.sprint_manager.current_day,
                backlog_path=backlog_path,
                questions_dir=questions_dir,
                output_dir=standup_output_dir,
                planning_config=planning_config,
            )

            standup_result = standuppipe.run_standup(standup_context)
            summary_details = {
                "status": "recorded" if standup_result.wrote_report else "skipped",
                "output": str(
                    standup_result.output_path.relative_to(self.project_root)
                ),
                "stories": standup_result.story_count,
                "blockers": standup_result.blocker_count,
            }
            self._record_agent_summary(
                "ScrumMaster",
                "standup",
                "Documented daily standup snapshot.",
                summary_details,
            )
            self._write_history_event(
                "standup_snapshot",
                {
                    "sprint": self.sprint_manager.sprint_index,
                    "day": self.sprint_manager.current_day,
                    "output": summary_details["output"],
                    "stories": standup_result.story_count,
                    "blockers": standup_result.blocker_count,
                },
            )
            self._loop_outcomes["standup"] = summary_details
            return StepExecutionResult(True, True, None, already_recorded)

        if step_name == "plan":
            print("Running plan step...")
            planning_config = self.config.get("planning") or {}
            if not planning_config.get("enabled", True):
                print("Planning disabled; skipping plan step.")
                self._record_agent_summary(
                    "ProductOwner",
                    "plan",
                    "Planning disabled in configuration.",
                    {"status": "skipped"},
                )
                self._loop_outcomes["plan"] = {"status": "skipped"}
                return StepExecutionResult(False, False, None, already_recorded)

            if (
                planning_config.get("first_day_only", False)
                and self.sprint_manager.current_day > 1
            ):
                print(
                    "Skipping plan step: planning restricted to the first day of each sprint."
                )
                self._record_agent_summary(
                    "ProductOwner",
                    "plan",
                    "Planning limited to sprint day 1; skipping.",
                    {"status": "skipped"},
                )
                self._loop_outcomes["plan"] = {"status": "skipped"}
                return StepExecutionResult(False, False, None, already_recorded)

            if planning_config.get("sprint_zero_only", True) and (
                self.sprint_manager.sprint_index > 1
                or self.sprint_manager.current_day > 1
            ):
                print(
                    "Skipping plan step: planning configured for Sprint Zero only and sprint has progressed."
                )
                self._record_agent_summary(
                    "ProductOwner",
                    "plan",
                    "Sprint Zero planning already completed.",
                    {"status": "skipped"},
                )
                self._loop_outcomes["plan"] = {"status": "skipped"}
                return StepExecutionResult(False, False, None, already_recorded)

            backlog_relative = planning_config.get(
                "backlog_file",
                self.config.get("retro", {}).get(
                    "backlog_file", "ai-inbox/backlog/pre-features.yaml"
                ),
            )
            backlog_path = self.project_root / backlog_relative
            system_prompt_name = self.config.get("ai", {}).get(
                "prompt", "system_prompt.md"
            )
            system_prompt_path = self.project_root / system_prompt_name

            llm = self._resolve_llm_provider("ProductOwner", "plan")

            plan_context = planpipe.PlanContext(
                project_name=self.config.get("project", {}).get(
                    "name", "Unknown Project"
                ),
                project_description=self.config.get("project", {}).get(
                    "description", ""
                ),
                project_root=self.project_root,
                backlog_path=backlog_path,
                system_prompt_path=system_prompt_path,
                sprint_index=self.sprint_manager.sprint_index,
                sprint_day=self.sprint_manager.current_day,
                planning_config=planning_config,
                llm=llm,
                agent_roles=list(self.config.get("agents", {}).get("roles", []) or []),
            )

            plan_result = planpipe.run_plan(plan_context)

            planning_result: Optional[planning_step.PlanningStepResult] = None
            try:
                planning_context = self._build_planning_context(
                    planning_config,
                    backlog_fallback=plan_result.backlog_data
                    if getattr(plan_result, "backlog_data", None)
                    else None,
                )
                planning_result = planning_step.run_planning(planning_context)
            except Exception as exc:
                logger.exception("Sprint planning step failed", exc_info=exc)
                planning_result = planning_step.PlanningStepResult(
                    executed=False,
                    success=False,
                    reason=f"exception:{exc}",
                )

            if plan_result.created_backlog:
                try:
                    backlog_display = str(
                        plan_result.backlog_path.relative_to(self.project_root)
                    )
                except ValueError:
                    backlog_display = str(plan_result.backlog_path)
                message = (
                    "Seeded initial backlog with "
                    f"{plan_result.epic_count()} epics and {plan_result.feature_count()} features."
                )
                summary_details = {
                    "status": "seeded",
                    "backlog_path": backlog_display,
                    "epics": plan_result.epic_count(),
                    "features": plan_result.feature_count(),
                }
                self._write_history_event(
                    "backlog_planning",
                    {
                        "status": "seeded",
                        "backlog_path": backlog_display,
                        "epics": plan_result.epic_count(),
                        "features": plan_result.feature_count(),
                    },
                )
            else:
                reason = _friendly_plan_reason(plan_result.reason)
                message = f"Planning skipped: {reason}."
                summary_details = {"status": "skipped", "reason": reason}

            if plan_result.charter_paths:
                charter_map: Dict[str, str] = {}
                for name, path in plan_result.charter_paths.items():
                    try:
                        relative = path.relative_to(self.project_root)
                    except ValueError:
                        relative = path
                    charter_map[name] = str(relative)
                summary_details["charters"] = charter_map

            if planning_result is not None:
                sprint_plan_summary = planning_result.summary(self.project_root)
                summary_details["sprint_plan"] = sprint_plan_summary
                if planning_result.plan is not None and planning_result.success:
                    event_payload = {
                        "sprint": planning_result.plan.sprint_index,
                        "goals": planning_result.plan.goals,
                        "commitments": planning_result.plan.commitment_ids,
                    }
                    json_ref = sprint_plan_summary.get("json_path")
                    if json_ref:
                        event_payload["json_path"] = json_ref
                    markdown_ref = sprint_plan_summary.get("markdown_path")
                    if markdown_ref:
                        event_payload["markdown_path"] = markdown_ref
                    self._write_history_event("sprint_plan", event_payload)
                    if planning_result.plan.commitments:
                        print(
                            "Selected "
                            f"{len(planning_result.plan.commitments)} backlog items for sprint "
                            f"{planning_result.plan.sprint_index}."
                        )
            self._pending_sprint_plan_refresh = bool(
                planning_result and planning_result.used_fallback
            )

            self._record_agent_summary(
                "ProductOwner",
                "plan",
                message,
                summary_details,
            )
            print(message)
            self._loop_outcomes["plan"] = summary_details
            reason_key = (plan_result.reason or "").strip().lower()
            plan_config_raw = (
                self.config.get("plan") if hasattr(self.config, "get") else {}
            )
            plan_config = plan_config_raw or {}
            if not isinstance(plan_config, Mapping):
                plan_config = {}

            configured_prefixes = plan_config.get("skip_reason_prefixes")
            if isinstance(configured_prefixes, str):
                configured_prefixes = [configured_prefixes]
            if isinstance(configured_prefixes, (list, tuple, set)):
                skip_reason_prefixes = tuple(
                    str(prefix).strip().lower()
                    for prefix in configured_prefixes
                    if prefix is not None and str(prefix).strip()
                )
            else:
                skip_reason_prefixes = ()
            if not skip_reason_prefixes:
                skip_reason_prefixes = ("no_llm", "existing_backlog", "skipped")

            empty_reason_setting = plan_config.get("empty_reason_is_skip", True)
            empty_reason_is_skip = bool(empty_reason_setting)

            is_skip = False
            if not plan_result.created_backlog:
                if not reason_key and empty_reason_is_skip:
                    is_skip = True
                else:
                    is_skip = any(
                        reason_key.startswith(prefix) for prefix in skip_reason_prefixes
                    )
            executed = plan_result.created_backlog or not is_skip
            success = plan_result.created_backlog or is_skip
            failure_details = None if success else message
            if planning_result is not None:
                if planning_result.executed:
                    executed = True
                if not planning_result.success:
                    success = False
                    if planning_result.reason:
                        failure_details = planning_result.reason
            return StepExecutionResult(
                executed,
                success,
                None,
                already_recorded,
                failure_details=failure_details,
            )

        if step_name == "lint":
            print("Running lint step...")
            try:
                lint.run_lint()
            except SystemExit as exc:
                if exc.code not in (None, 0):
                    print("Lint step failed; aborting remaining steps.")
                    exit_code = exc.code if exc.code is not None else 1
                    self._record_agent_summary(
                        "Developer",
                        "lint",
                        f"Lint checks failed with exit code {exit_code}.",
                        {"status": "failed", "exit_code": exit_code},
                    )
                raise
            self._record_agent_summary(
                "Developer",
                "lint",
                "Executed configured lint checks successfully.",
                {"status": "passed"},
            )
            return StepExecutionResult(True, True, override_event, already_recorded)

        if step_name == "typecheck":
            print("Running typecheck step...")
            try:
                typecheck.run_typecheck()
            except SystemExit as exc:
                exit_code = exc.code if exc.code is not None else 1
                self._record_agent_summary(
                    "Developer",
                    "typecheck",
                    f"Type checks failed with exit code {exit_code}.",
                    {"status": "failed", "exit_code": exit_code},
                )
                raise
            self._record_agent_summary(
                "Developer",
                "typecheck",
                "Static type checks completed successfully.",
                {"status": "passed"},
            )
            return StepExecutionResult(True, True, override_event, already_recorded)

        if step_name == "test":
            print("Running test step...")
            try:
                testpipe.run_tests()
            except SystemExit as exc:
                exit_code = exc.code if exc.code is not None else 1
                message = f"Test suite failed with exit code {exit_code}."
                context = (
                    f"pytest -q exited with status {exit_code}. "
                    "Review failing tests and coordinate with development."
                )
                handoff_id = self._raise_agent_handoff(
                    "Tester",
                    "Developer",
                    "Investigate failing tests",
                    context,
                    blocking=True,
                )
                self._record_agent_summary(
                    "Tester",
                    "test",
                    message,
                    {"status": "failed", "exit_code": exit_code},
                    handoff_ids=[handoff_id] if handoff_id else None,
                )
                raise
            self._record_agent_summary(
                "Tester",
                "test",
                "Executed automated tests using pytest.",
                {"status": "passed"},
            )
            return StepExecutionResult(True, True, override_event, already_recorded)

        if step_name == "security":
            print("Running security step...")
            tools_config = (
                step_config.get("tools") if isinstance(step_config, dict) else None
            )
            default_paths = None
            if isinstance(step_config, dict):
                default_paths = (
                    step_config.get("paths")
                    or step_config.get("targets")
                    or step_config.get("directories")
                )

            try:
                report = securitypipe.run_security(
                    tools=tools_config,
                    default_paths=default_paths,
                )
            except securitypipe.SecurityCheckError as exc:
                exit_code = exc.exit_code or 1
                command_display = " ".join(exc.command)
                logs = self._format_command_output(
                    command_display,
                    exc.stdout,
                    exc.stderr,
                    exc.exit_code,
                )
                message = (
                    f"Security check '{exc.tool}' failed with exit code {exit_code}."
                )
                bug_id = self._handle_step_failure("security", message, logs)
                summary_details: Dict[str, Any] = {
                    "status": "failed",
                    "tool": exc.tool,
                    "exit_code": exit_code,
                    "command": exc.command,
                }
                if bug_id:
                    summary_details["bug_id"] = bug_id
                self._record_agent_summary(
                    "Security",
                    "security",
                    message,
                    summary_details,
                )
                sys_exit = DouglasSystemExit(
                    exit_code,
                    message=message,
                    logs=logs,
                    handled=True,
                )
                raise sys_exit from exc

            tool_names = report.tool_names()
            history_tools: List[Dict[str, Any]] = []
            for result in report.results:
                entry: Dict[str, Any] = {
                    "name": result.name,
                    "command": result.command,
                    "exit_code": result.exit_code,
                }
                stdout_excerpt = self._tail_log_excerpt(result.stdout)
                stderr_excerpt = self._tail_log_excerpt(result.stderr)
                if stdout_excerpt:
                    entry["stdout"] = stdout_excerpt
                if stderr_excerpt:
                    entry["stderr"] = stderr_excerpt
                history_tools.append(entry)

            self._write_history_event(
                "security_checks_passed",
                {"tools": history_tools},
            )

            summary_details = {
                "status": "passed",
                "tools": tool_names,
            }
            if history_tools:
                summary_details["commands"] = [
                    entry.get("command") for entry in history_tools
                ]

            if tool_names:
                summary_text = "Completed security checks with {}.".format(
                    ", ".join(tool_names)
                )
            else:
                summary_text = "Completed configured security checks."

            self._record_agent_summary(
                "Security",
                "security",
                summary_text,
                summary_details,
            )
            return StepExecutionResult(True, True, override_event, already_recorded)

        if step_name == "review":
            print("Running review step...")
            self.review()
            return StepExecutionResult(True, True, override_event, already_recorded)

        if step_name == "retro":
            print("Running retro step...")
            retro_context = {
                "project_root": self.project_root,
                "config": self.config,
                "sprint_manager": self.sprint_manager,
                "llm": self._resolve_llm_provider("ScrumMaster", "retro"),
                "loop_outcomes": dict(self._loop_outcomes),
            }
            try:
                retro_result = retropipe.run_retro(retro_context)
            except Exception as exc:
                message = f"Retro step failed: {exc}"
                print(message)
                self._record_agent_summary(
                    "ScrumMaster",
                    "retro",
                    message,
                    {"status": "failed", "error": str(exc)},
                )
                return StepExecutionResult(
                    True,
                    False,
                    None,
                    already_recorded,
                    failure_details=message,
                )

            self._write_history_event(
                "retro_completed",
                {
                    "sprint": retro_result.sprint_folder,
                    "generated_at": retro_result.generated_at,
                    "instructions": {
                        role: str(path)
                        for role, path in retro_result.instructions.items()
                    },
                    "backlog_entries": [
                        entry.get("id") for entry in retro_result.backlog_entries
                    ],
                },
            )
            details = {
                "status": "completed",
                "instructions_generated": len(retro_result.instructions or {}),
                "backlog_entries": len(retro_result.backlog_entries or []),
            }
            self._record_agent_summary(
                "ScrumMaster",
                "retro",
                "Completed sprint retrospective and published follow-up actions.",
                details,
            )
            return StepExecutionResult(True, True, override_event, already_recorded)

        if step_name == "demo":
            print("Running demo step...")
            demo_context = {
                "project_root": self.project_root,
                "config": self.config,
                "sprint_manager": self.sprint_manager,
                "history_path": self.history_path,
                "loop_outcomes": dict(self._loop_outcomes),
            }
            try:
                metadata = demopipe.write_demo_pack(demo_context)
            except Exception as exc:
                message = f"Demo generation failed: {exc}"
                print(message)
                self._record_agent_summary(
                    "ProductOwner",
                    "demo",
                    message,
                    {"status": "failed", "error": str(exc)},
                )
                return StepExecutionResult(
                    True,
                    False,
                    None,
                    already_recorded,
                    failure_details=message,
                )

            self._write_history_event(
                "demo_pack_generated", metadata.as_event_payload()
            )
            try:
                relative_path = metadata.output_path.relative_to(self.project_root)
                output_display = str(relative_path)
            except ValueError:
                output_display = str(metadata.output_path)
            details = {
                "status": "completed",
                "output": output_display,
                "format": metadata.format,
                "sprint_folder": metadata.sprint_folder,
            }
            self._record_agent_summary(
                "ProductOwner",
                "demo",
                "Generated sprint demo pack for the current sprint.",
                details,
            )
            return StepExecutionResult(True, True, override_event, already_recorded)

        if step_name == "commit":
            print("Running commit step...")
            committed, commit_message = self._commit_if_needed()
            if committed:
                override_event = cadence_decision.event_type
                summary = (
                    f"Committed changes with message: {commit_message}"
                    if commit_message
                    else "Committed staged changes."
                )
                details = {"status": "committed"}
                if commit_message:
                    details["message"] = commit_message
                self._record_agent_summary("Developer", "commit", summary, details)
            else:
                self._record_agent_summary(
                    "Developer",
                    "commit",
                    "No staged changes available for committing.",
                    {"status": "skipped"},
                )
            return StepExecutionResult(
                True, committed, override_event, already_recorded
            )

        if step_name == "push":
            print("Running push step...")
            if self._release_blocked_by_pending_demo():
                print("Skipping push step: awaiting sprint demo before release.")
                self._loop_outcomes["local_checks"] = None
                return StepExecutionResult(False, False, None, already_recorded)
            decision = self.sprint_manager.should_run_push(self.push_policy)
            if not decision.should_run:
                print(f"Skipping push step: {decision.reason}")
                self._loop_outcomes["local_checks"] = None
                return StepExecutionResult(False, False, None, already_recorded)
            if not self._commits_ready_for_push(decision.event_type):
                print("No commits ready for push; skipping push step.")
                self._loop_outcomes["local_checks"] = None
                return StepExecutionResult(False, False, None, already_recorded)

            local_checks_ok, local_logs = self._run_local_checks()
            if not local_checks_ok:
                print("Local checks failed; aborting push.")
                self._handle_step_failure(
                    "local_checks", "Local checks failed before push.", local_logs
                )
                handoff_context = self._build_local_check_handoff_context(local_logs)
                handoff_id = self._raise_agent_handoff(
                    "DevOps",
                    "Developer",
                    "Resolve local guard check failures",
                    handoff_context,
                    blocking=True,
                )
                self._record_agent_summary(
                    "DevOps",
                    "push",
                    "Push blocked because required local checks failed.",
                    {"status": "failed", "reason": "local_checks"},
                    handoff_ids=[handoff_id] if handoff_id else None,
                )
                self._ci_monitoring_deferred = False
                return StepExecutionResult(
                    True,
                    False,
                    None,
                    already_recorded,
                    failure_reported=True,
                    failure_details="Local checks failed before push.",
                )

            success, push_logs = self._run_git_push()
            if success:
                print("Push completed according to policy.")
                self.sprint_manager.record_push(decision.event_type, self.push_policy)
                already_recorded = True
                self._write_history_event(
                    "push",
                    {
                        "policy": self.push_policy,
                        "event_type": decision.event_type,
                        "details": push_logs,
                    },
                )
                self._record_agent_summary(
                    "DevOps",
                    "push",
                    "Pushed committed changes to the remote repository.",
                    {
                        "status": "completed",
                        "policy": self.push_policy,
                        "event_type": decision.event_type,
                    },
                )
                if "pr" not in self._configured_steps:
                    self._monitor_ci(source_step="push")
                    self._ci_monitoring_deferred = False
                else:
                    print("Deferring CI monitoring until PR step completes.")
                    self._ci_monitoring_deferred = True
                return StepExecutionResult(
                    True, True, decision.event_type, already_recorded
                )

            print("Push step failed; leaving commits local.")
            self._handle_step_failure("push", "git push failed.", push_logs)
            self._record_agent_summary(
                "DevOps",
                "push",
                "Push to remote failed; commits remain local.",
                {
                    "status": "failed",
                    "reason": "push",
                    "policy": self.push_policy,
                },
            )
            self._ci_monitoring_deferred = False
            return StepExecutionResult(
                True,
                False,
                None,
                already_recorded,
                failure_reported=True,
                failure_details="Push failed; see logs for details.",
            )

        if step_name == "pr":
            print("Running pr step...")
            if self._release_blocked_by_pending_demo():
                print("Skipping pr step: awaiting sprint demo before opening PR.")
                return StepExecutionResult(False, False, None, already_recorded)
            decision = self.sprint_manager.should_open_pr(self.push_policy)
            if not decision.should_run:
                print(f"Skipping pr step: {decision.reason}")
                if self._ci_monitoring_deferred:
                    self._monitor_ci(source_step="push")
                    self._ci_monitoring_deferred = False
                return StepExecutionResult(False, False, None, already_recorded)
            if not self._commits_ready_for_pr(decision.event_type):
                print("No commits ready for PR; skipping pr step.")
                if self._ci_monitoring_deferred:
                    self._monitor_ci(source_step="push")
                    self._ci_monitoring_deferred = False
                return StepExecutionResult(False, False, None, already_recorded)

            pr_created, pr_metadata = self._open_pull_request()
            if pr_created:
                print("Pull request created according to policy.")
                self.sprint_manager.record_pr(decision.event_type, self.push_policy)
                already_recorded = True
                self._write_history_event(
                    "pr_created",
                    {
                        "event_type": decision.event_type,
                        "policy": self.push_policy,
                        "metadata": pr_metadata,
                    },
                )
                self._monitor_ci(source_step="pr")
                self._ci_monitoring_deferred = False
                self._record_agent_summary(
                    "Developer",
                    "pr",
                    "Opened a pull request following the configured policy.",
                    {
                        "status": "completed",
                        "policy": self.push_policy,
                        "event_type": decision.event_type,
                    },
                )
                return StepExecutionResult(
                    True, True, decision.event_type, already_recorded
                )

            print("Failed to create pull request; leaving for manual follow-up.")
            self._handle_step_failure(
                "pr", "Pull request creation failed.", pr_metadata
            )
            if self._ci_monitoring_deferred:
                self._monitor_ci(source_step="push")
                self._ci_monitoring_deferred = False
            self._record_agent_summary(
                "Developer",
                "pr",
                "Attempt to open a pull request failed and needs follow-up.",
                {
                    "status": "failed",
                    "policy": self.push_policy,
                    "event_type": decision.event_type,
                },
            )
            return StepExecutionResult(
                True,
                False,
                None,
                already_recorded,
                failure_reported=True,
                failure_details="Failed to create pull request.",
            )

        print(
            f"Step '{step_name}' is not automated; remember to handle it manually when prompted."
        )
        return StepExecutionResult(
            True, True, cadence_decision.event_type, already_recorded
        )

    def _release_blocked_by_pending_demo(self) -> bool:
        """Return True when release actions must wait for the demo step."""
        return (
            self.push_policy == "per_sprint"
            and "demo" in self._configured_steps
            and "demo" not in self._executed_step_names
        )

    def _commits_ready_for_push(self, event_type: Optional[str]) -> bool:
        if event_type in {"feature", "bug", "epic"}:
            return True
        return self.sprint_manager.commits_since_last_push > 0

    def _commits_ready_for_pr(self, event_type: Optional[str]) -> bool:
        if event_type in {"feature", "bug", "epic"}:
            return True
        return self.sprint_manager.commits_since_last_pr > 0

    def _discover_local_check_commands(self) -> List[List[str]]:
        commands: list[list[str]] = []
        ci_config = self.config.get("ci", {}) or {}

        def collect(value: Any) -> None:
            if value is None:
                return
            if isinstance(value, str):
                parsed = shlex.split(value)
                if parsed:
                    commands.append(parsed)
                return
            if isinstance(value, dict):
                for item in value.values():
                    collect(item)
                return
            if isinstance(value, Iterable) and not isinstance(
                value, (bytes, bytearray, str)
            ):
                for item in value:
                    collect(item)
                return
            command = [str(value)]
            commands.append(command)

        for key in ("additional_local_checks", "local_checks"):
            collect(ci_config.get(key))

        existing = {tuple(cmd) for cmd in commands}
        default_candidates = [
            ("black", ["black", "--check", "."]),
            ("bandit", ["bandit", "-r", str(self.project_root)]),
            ("semgrep", ["semgrep", "--config", "auto"]),
        ]

        for tool, command in default_candidates:
            if shutil.which(tool) and tuple(command) not in existing:
                existing.add(tuple(command))
                commands.append(command)

        return commands

    def _run_local_checks(self) -> Tuple[bool, str]:
        commands = self._discover_local_check_commands()
        if not commands:
            self._loop_outcomes["local_checks"] = True
            self._write_history_event("local_checks_pass", {"commands": []})
            return True, "No additional local checks configured."

        logs: list[str] = []
        for command in commands:
            display = " ".join(command)
            print(f"Running local check: {display}")
            try:
                result = subprocess.run(
                    command,
                    cwd=self.project_root,
                    capture_output=True,
                    text=True,
                )
            except FileNotFoundError as exc:
                message = f"Local check command '{command[0]}' not found: {exc}"
                logs.append(message)
                self._loop_outcomes["local_checks"] = False
                self._write_history_event(
                    "local_checks_fail",
                    {
                        "command": display,
                        "error": str(exc),
                    },
                )
                return False, "\n\n".join(logs)

            logs.append(
                self._format_command_output(
                    display, result.stdout, result.stderr, result.returncode
                )
            )

            if result.returncode != 0:
                if self._should_ignore_semgrep_failure(command, result):
                    skip_message = "Semgrep command failed due to environment issues; skipping default check."
                    print(skip_message)
                    logs.append(skip_message)
                    self._write_history_event(
                        "local_checks_skip",
                        {
                            "command": display,
                            "reason": "semgrep_environment_error",
                            "returncode": result.returncode,
                            "stdout_excerpt": self._tail_log_excerpt(result.stdout),
                            "stderr_excerpt": self._tail_log_excerpt(result.stderr),
                        },
                    )
                    continue
                self._loop_outcomes["local_checks"] = False
                self._write_history_event(
                    "local_checks_fail",
                    {
                        "command": display,
                        "returncode": result.returncode,
                        "stdout_excerpt": self._tail_log_excerpt(result.stdout),
                        "stderr_excerpt": self._tail_log_excerpt(result.stderr),
                    },
                )
                return False, "\n\n".join(logs)

        self._loop_outcomes["local_checks"] = True
        self._write_history_event(
            "local_checks_pass",
            {
                "commands": [" ".join(command) for command in commands],
            },
        )
        return True, "\n\n".join(logs)

    def _should_ignore_semgrep_failure(
        self,
        command: List[str],
        result: subprocess.CompletedProcess[str],
    ) -> bool:
        if not command or command[0] != "semgrep":
            return False
        if result.returncode in (0, 1):
            return False

        combined_output = "\n".join(
            part for part in (result.stdout or "", result.stderr or "") if part
        )
        if not combined_output:
            return False

        combined_output_lower = combined_output.lower()
        network_markers = [
            "connectionerror",
            "connection error",
            "cannot connect",
            "failed to establish a new connection",
            "network is unreachable",
            "temporary failure in name resolution",
            "proxyerror",
            "max retries exceeded",
            "check your internet connection",
            "offline",
            "ssl error",
            "certificate verify failed",
            "timeout",
            "timed out",
            "http error",
            "forbidden",
            "unauthorized",
        ]
        if any(marker in combined_output_lower for marker in network_markers):
            return True

        if TLS_ERROR_PATTERN.search(combined_output):
            return True

        credential_markers = [
            "semgrep login",
            "semgrep_app_token",
            "set an app token",
            "set the semgrep app token",
        ]
        return any(marker in combined_output_lower for marker in credential_markers)

    def _format_command_output(
        self,
        command_display: str,
        stdout: Optional[str],
        stderr: Optional[str],
        returncode: Optional[int],
    ) -> str:
        parts = [f"$ {command_display}"]
        if stdout:
            stripped = stdout.strip()
            if stripped:
                parts.append(stripped)
        if stderr:
            stripped_err = stderr.strip()
            if stripped_err:
                parts.append(stripped_err)
        parts.append(f"(exit code {returncode if returncode is not None else 0})")
        return "\n".join(parts)

    def _tail_log_excerpt(
        self, logs: Optional[str], limit: int = 1200
    ) -> Optional[str]:
        if not logs:
            return None
        snippet = logs.strip()
        if not snippet:
            return None
        max_len = min(limit, self._max_log_excerpt_length)
        if len(snippet) <= max_len:
            return snippet
        return snippet[-max_len:]

    def _build_local_check_handoff_context(self, logs: Optional[str]) -> str:
        lines = [
            "Local guard checks failed prior to push. Please resolve the reported issues before retrying the release.",
        ]
        excerpt = self._tail_log_excerpt(logs)
        if excerpt:
            lines.extend(["", "```", excerpt, "```"])
        return "\n".join(lines)

    def _run_git_push(self) -> Tuple[bool, str]:
        remote = self.config.get("vcs", {}).get("remote", "origin")
        branch = (
            self.config.get("vcs", {}).get("current_branch")
            or self._get_current_branch()
        )
        command = ["git", "push", "-u", remote, branch]
        logs: list[str] = []

        try:
            result = subprocess.run(
                command,
                cwd=self.project_root,
                capture_output=True,
                text=True,
            )
        except FileNotFoundError as exc:
            message = f"git not available to push changes: {exc}"
            logger.warning("%s", message)
            return False, message

        logs.append(
            self._format_command_output(
                " ".join(command), result.stdout, result.stderr, result.returncode
            )
        )

        if result.returncode == 0:
            return True, "\n\n".join(logs)

        error_msg = result.stderr.strip() or result.stdout.strip()
        if error_msg:
            logger.warning("git push failed: %s", error_msg)
        else:
            logger.warning("git push failed without diagnostics.")

        lowered_error = (error_msg or "").lower()
        if "rejected" in lowered_error or "non-fast-forward" in lowered_error:
            logger.info("Push rejected; attempting fast-forward pull.")
            pull_cmd = ["git", "pull", "--ff-only", remote, branch]
            try:
                pull_result = subprocess.run(
                    pull_cmd,
                    cwd=self.project_root,
                    capture_output=True,
                    text=True,
                )
            except FileNotFoundError as exc:
                message = f"git not available to pull changes: {exc}"
                logger.warning("%s", message)
                logs.append(message)
                return False, "\n\n".join(logs)

            logs.append(
                self._format_command_output(
                    " ".join(pull_cmd),
                    pull_result.stdout,
                    pull_result.stderr,
                    pull_result.returncode,
                )
            )

            if pull_result.returncode == 0:
                try:
                    retry_result = subprocess.run(
                        command,
                        cwd=self.project_root,
                        capture_output=True,
                        text=True,
                    )
                except FileNotFoundError as exc:
                    message = f"git not available to retry push: {exc}"
                    logger.warning("%s", message)
                    logs.append(message)
                    return False, "\n\n".join(logs)

                logs.append(
                    self._format_command_output(
                        " ".join(command),
                        retry_result.stdout,
                        retry_result.stderr,
                        retry_result.returncode,
                    )
                )

                if retry_result.returncode == 0:
                    return True, "\n\n".join(logs)

                retry_error = retry_result.stderr.strip() or retry_result.stdout.strip()
                if retry_error:
                    logger.warning("git push retry failed: %s", retry_error)

        return False, "\n\n".join(logs)

    def _open_pull_request(self) -> Tuple[bool, Optional[str]]:
        title, body = self._build_pr_content()
        base_branch = self.config.get("vcs", {}).get("default_branch", "main")
        head_branch = self._get_current_branch()
        integration = getattr(self, "_repository_integration", None)
        if integration is None:
            integration = resolve_repository_integration(None)
            self._repository_integration = integration
            self._repository_provider_name = (
                getattr(integration, "name", "github").strip().lower()
            )

        try:
            metadata = integration.create_pull_request(
                title=title,
                body=body,
                base=base_branch,
                head=head_branch,
            )
        except Exception as exc:  # pragma: no cover - defensive logging
            logger.warning("Unable to create pull request: %s", exc)
            return False, str(exc)
        return True, metadata

    def _build_pr_content(self) -> Tuple[str, str]:
        subject, commit_body = self._get_latest_commit_summary()
        if not subject:
            subject = f"Sprint update for {self.project_name or 'project'}"

        body_lines = [
            f"Automated changes for {self.sprint_manager.describe_day()} (policy: {self.push_policy}).",
        ]
        if commit_body:
            body_lines.append("\n## Latest commit details\n" + commit_body.strip())

        return subject, "\n\n".join(body_lines)

    def _get_latest_commit_summary(self) -> Tuple[str, str]:
        try:
            subject = subprocess.check_output(
                ["git", "log", "-1", "--pretty=%s"],
                cwd=self.project_root,
                text=True,
            ).strip()
            body = subprocess.check_output(
                ["git", "log", "-1", "--pretty=%b"],
                cwd=self.project_root,
                text=True,
            ).strip()
        except (subprocess.CalledProcessError, FileNotFoundError) as exc:
            logger.warning("Unable to collect latest commit summary: %s", exc)
            return "", ""
        return subject, body

    def _get_current_branch(self) -> str:
        configured = self.config.get("vcs", {}).get("current_branch")
        if configured:
            return str(configured)
        try:
            branch = subprocess.check_output(
                ["git", "rev-parse", "--abbrev-ref", "HEAD"],
                cwd=self.project_root,
                text=True,
            ).strip()
            return branch or "HEAD"
        except (subprocess.CalledProcessError, FileNotFoundError):
            return "HEAD"

    def _get_current_commit(self) -> Optional[str]:
        try:
            return subprocess.check_output(
                ["git", "rev-parse", "HEAD"],
                cwd=self.project_root,
                text=True,
            ).strip()
        except (subprocess.CalledProcessError, FileNotFoundError):
            return None

    def _monitor_ci(
        self,
        source_step: str = "pr",
        max_attempts: int = 10,
        poll_interval: int = 10,
    ) -> Optional[bool]:
        source_label = (source_step or "pr").strip().lower() or "pr"

        if self._ci_monitoring_triggered:
            print(
                "CI monitoring already handled for this iteration; skipping duplicate check."
            )
            if self._ci_status == "success":
                return True
            if self._ci_status == "failure":
                return False
            return None

        self._ci_monitoring_triggered = True

        if not getattr(self._repository_integration, "supports_ci_monitoring", False):
            print(
                "CI monitoring is only implemented for GitHub repositories at this time."
            )
            self._ci_status = None
            self._record_agent_summary(
                "DevOps",
                "ci",
                "CI monitoring skipped because the configured repository provider "
                "does not support automated checks.",
                {
                    "status": "skipped",
                    "reason": "unsupported_provider",
                    "provider": self._repository_provider_name,
                    "source_step": source_label,
                },
            )
            return None

        if shutil.which("gh") is None:
            print("GitHub CLI not available; skipping CI monitoring.")
            self._ci_status = None
            self._record_agent_summary(
                "DevOps",
                "ci",
                "CI monitoring skipped because the GitHub CLI is unavailable.",
                {
                    "status": "skipped",
                    "reason": "missing_cli",
                    "source_step": source_label,
                },
            )
            return None

        commit_sha = self._get_current_commit()
        if not commit_sha:
            print("Unable to determine latest commit SHA for CI monitoring.")
            self._ci_status = None
            self._record_agent_summary(
                "DevOps",
                "ci",
                "CI monitoring skipped because the current commit could not be determined.",
                {
                    "status": "skipped",
                    "reason": "unknown_commit",
                    "source_step": source_label,
                },
            )
            return None

        branch = self._get_current_branch()
        for attempt in range(max_attempts):
            try:
                result = subprocess.run(
                    [
                        "gh",
                        "run",
                        "list",
                        "--limit",
                        "20",
                        "--json",
                        "databaseId,headSha,status,conclusion,url",
                        "--branch",
                        branch,
                    ],
                    cwd=self.project_root,
                    capture_output=True,
                    text=True,
                )
            except FileNotFoundError as exc:
                logger.warning("GitHub CLI not available for CI monitoring: %s", exc)
                self._ci_status = None
                self._record_agent_summary(
                    "DevOps",
                    "ci",
                    "CI monitoring aborted because the GitHub CLI could not be executed.",
                    {
                        "status": "skipped",
                        "reason": "missing_cli",
                        "source_step": source_label,
                    },
                )
                return None

            if result.returncode != 0:
                message = (
                    result.stderr.strip() or result.stdout.strip() or "unknown error"
                )
                logger.warning("Unable to list GitHub runs: %s", message)
                time.sleep(poll_interval)
                continue

            try:
                runs = json.loads(result.stdout or "[]")
            except json.JSONDecodeError as exc:
                logger.warning("Unable to parse GitHub run list: %s", exc)
                time.sleep(poll_interval)
                continue

            target_run = next(
                (run for run in runs if run.get("headSha") == commit_sha), None
            )
            if not target_run:
                time.sleep(poll_interval)
                continue

            status = target_run.get("status")
            conclusion = target_run.get("conclusion")
            run_id = target_run.get("databaseId")
            run_url = target_run.get("url")

            if status != "completed":
                logger.info(
                    "Waiting for CI run %s to complete (status: %s).",
                    run_id,
                    status,
                )
                time.sleep(poll_interval)
                continue

            if conclusion == "success":
                logger.info("CI checks succeeded for the latest commit.")
                self._ci_status = "success"
                self._write_history_event(
                    "ci_pass",
                    {
                        "run_id": run_id,
                        "url": run_url,
                        "commit": commit_sha,
                    },
                )
                self._record_agent_summary(
                    "DevOps",
                    "ci",
                    "CI checks succeeded for the latest release.",
                    {
                        "status": "success",
                        "run_id": run_id,
                        "url": run_url,
                        "commit": commit_sha,
                        "source_step": source_label,
                    },
                )
                return True

            summary = f"CI run {run_id} failed with conclusion {conclusion}."
            log_path = self._download_ci_logs(run_id)
            excerpt = None
            log_display = None
            if log_path and log_path.exists():
                try:
                    content = log_path.read_text(encoding="utf-8")
                    excerpt = content[-self._max_log_excerpt_length :]
                except OSError as exc:
                    excerpt = f"Unable to read CI log file: {exc}"
                try:
                    log_display = str(log_path.relative_to(self.project_root))
                except ValueError:
                    log_display = str(log_path)

            self._ci_status = "failure"
            self._write_history_event(
                "ci_fail",
                {
                    "run_id": run_id,
                    "url": run_url,
                    "commit": commit_sha,
                    "conclusion": conclusion,
                },
            )
            bug_id = self._handle_step_failure("ci", summary, excerpt)
            handoff_context = {
                "run_id": run_id,
                "run_url": run_url,
                "conclusion": conclusion,
                "commit": commit_sha,
                "source_step": source_label,
                "bug_id": bug_id,
            }
            if log_display:
                handoff_context["log_path"] = log_display
            handoff_id = self._raise_agent_handoff(
                "DevOps",
                "Developer",
                "Investigate failing CI run",
                handoff_context,
                blocking=True,
            )
            summary_details = {
                "status": "failed",
                "run_id": run_id,
                "url": run_url,
                "conclusion": conclusion,
                "commit": commit_sha,
                "source_step": source_label,
            }
            if bug_id:
                summary_details["bug_id"] = bug_id
            if log_display:
                summary_details["log_path"] = log_display
            self._record_agent_summary(
                "DevOps",
                "ci",
                "CI checks failed for the latest release and need attention.",
                summary_details,
                handoff_ids=[handoff_id] if handoff_id else None,
            )
            return False

        logger.info(
            "CI run not found or did not complete within the monitoring window."
        )
        self._ci_status = None
        self._record_agent_summary(
            "DevOps",
            "ci",
            "CI monitoring timed out before any run completed.",
            {
                "status": "pending",
                "reason": "not_found",
                "source_step": source_label,
            },
        )
        return None

    def _download_ci_logs(self, run_id: Optional[int]) -> Optional[Path]:
        if not getattr(self._repository_integration, "supports_ci_monitoring", False):
            return None
        if not run_id:
            return None
        if shutil.which("gh") is None:
            logger.warning("GitHub CLI not available; cannot download CI logs.")
            return None

        log_dir = self.project_root / "ai-inbox" / "ci"
        log_dir.mkdir(parents=True, exist_ok=True)
        log_path = log_dir / f"ci-run-{run_id}.log"

        try:
            result = subprocess.run(
                ["gh", "run", "view", str(run_id), "--log"],
                cwd=self.project_root,
                capture_output=True,
                text=True,
            )
        except FileNotFoundError as exc:
            logger.warning("GitHub CLI not available to download CI logs: %s", exc)
            return None

        if result.returncode != 0:
            message = result.stderr.strip() or result.stdout.strip() or "unknown error"
            logger.warning("Unable to download CI logs: %s", message)
            return None

        try:
            log_path.write_text(result.stdout, encoding="utf-8")
        except OSError as exc:
            logger.warning("Unable to write CI log file: %s", exc)
            return None

        return log_path

    def _create_bug_ticket(
        self,
        *,
        category: str,
        summary: str,
        details: str,
        log_excerpt: Optional[str],
    ) -> str:
        timestamp = datetime.now(timezone.utc).strftime("%Y%m%d-%H%M%S")
        bug_id = f"FEAT-BUG-{timestamp}"

        inbox_dir = self.project_root / "ai-inbox"
        inbox_dir.mkdir(parents=True, exist_ok=True)
        bug_file = inbox_dir / "bugs.md"

        entry_lines = []
        if not bug_file.exists():
            entry_lines.append("# Automated Bug Tickets\n")

        entry_lines.append(f"## {bug_id} - {summary}\n")
        entry_lines.append(f"*Category*: {category}\n")

        commit_sha = self._get_current_commit()
        branch = self._get_current_branch()
        if commit_sha:
            entry_lines.append(f"*Commit*: `{commit_sha}`\n")
        if branch:
            entry_lines.append(f"*Branch*: `{branch}`\n")

        cleaned_details = (details or summary).strip()
        if cleaned_details:
            entry_lines.append(cleaned_details + "\n")

        if log_excerpt:
            snippet = log_excerpt.strip()
            if len(snippet) > self._max_log_excerpt_length:
                snippet = snippet[-self._max_log_excerpt_length :]
            entry_lines.append("### Log Excerpt\n")
            entry_lines.append("```\n" + snippet + "\n```\n")

        entry_lines.append("\n")

        try:
            with bug_file.open("a", encoding="utf-8") as handle:
                handle.write("".join(entry_lines))
        except OSError as exc:
            logger.warning("Unable to write bug ticket: %s", exc)

        self._write_history_event(
            "bug_reported",
            {
                "bug_id": bug_id,
                "category": category,
                "summary": summary,
                "commit": commit_sha,
            },
        )
        return bug_id

    def write_history(self, record: Dict[str, Any]) -> None:
        if not isinstance(record, dict):
            raise TypeError(
                "History records must be mappings of field names to values."
            )

        payload: Dict[str, Any] = dict(record)
        timestamp = datetime.now(timezone.utc).isoformat().replace("+00:00", "Z")
        payload.setdefault("timestamp", timestamp)

        try:
            self.history_path.parent.mkdir(parents=True, exist_ok=True)
            self._ensure_history_is_git_ignored()
            with self.history_path.open("a", encoding="utf-8") as handle:
                handle.write(json.dumps(payload, sort_keys=False))
                handle.write("\n")
        except OSError as exc:
            logger.warning("Unable to write history event: %s", exc)

    def _write_history_event(
        self, event_type: str, payload: Optional[Dict[str, Any]] = None
    ) -> None:
        record: Dict[str, Any] = {"event": event_type}
        if payload:
            record.update(payload)
        self.write_history(record)

    def _ensure_history_is_git_ignored(self) -> None:
        git_dir = self.project_root / ".git"
        if not git_dir.is_dir():
            return

        exclude_path = git_dir / "info" / "exclude"
        try:
            exclude_path.parent.mkdir(parents=True, exist_ok=True)
            existing = ""
            if exclude_path.exists():
                existing = exclude_path.read_text(encoding="utf-8")
            if "ai-inbox/" in existing:
                return
            with exclude_path.open("a", encoding="utf-8") as handle:
                if existing and not existing.endswith("\n"):
                    handle.write("\n")
                handle.write("ai-inbox/\n")
        except OSError:
            pass

    def generate(self):
        return self._run_agent_with_state("Developer", "generate", self._generate_impl)

    def _generate_impl(self):
        changes_applied = False
        prompt = self._build_generation_prompt()
        if not prompt:
            print("No prompt constructed for generation step; skipping.")
            self._record_agent_summary(
                "Developer",
                "generate",
                "Generation step skipped because no prompt was constructed.",
                {"status": "skipped"},
            )
            return False

        print("Invoking language model to propose code changes...")
        provider = self._resolve_llm_provider("Developer", "generate")
        try:
            llm_output = provider.generate_code(prompt)
        except Exception as exc:
            print(f"Error while invoking language model: {exc}")
            self._record_agent_summary(
                "Developer",
                "generate",
                "Generation step aborted due to language model error.",
                {"status": "error", "error": str(exc)},
            )
            self._write_history_event(
                "llm_no_output",
                {
                    "step": "generate",
                    "provider": provider.__class__.__name__,
                    "reason": "exception",
                    "error": str(exc),
                },
            )
            return False

        if not llm_output or not llm_output.strip():
            print("Language model returned an empty response; no changes applied.")
            self._record_agent_summary(
                "Developer",
                "generate",
                "Language model returned no actionable changes during generation.",
                {"status": "no_changes"},
            )
            self._write_history_event(
                "llm_no_output",
                {
                    "step": "generate",
                    "provider": provider.__class__.__name__,
                    "reason": "empty_response",
                },
            )
            return False

        applied_paths = self._apply_llm_output(llm_output)
        if applied_paths:
            self._stage_changes(applied_paths)
            details = {
                "status": "applied",
                "files_changed": sorted(applied_paths),
            }
            summary = f"Applied generated updates to {len(applied_paths)} file(s)."
            changes_applied = True
        else:
            print("Model output did not yield any actionable changes.")
            details = {"status": "no_changes"}
            summary = "Model output did not yield any actionable changes."
            if llm_output.strip().startswith("# Codex API unavailable"):
                self._write_history_event(
                    "llm_no_output",
                    {
                        "step": "generate",
                        "provider": provider.__class__.__name__,
                        "reason": "provider_fallback",
                    },
                )

        self._record_agent_summary("Developer", "generate", summary, details)
        return changes_applied

    def review(self):
        self._run_agent_with_state("Developer", "review", self._review_impl)

    def _review_impl(self):
        diff_text = self._get_pending_diff()
        if not diff_text:
            print("No code changes detected for review; skipping.")
            self._record_agent_summary(
                "Developer",
                "review",
                "Review step skipped because there were no pending changes.",
                {"status": "skipped"},
            )
            return

        prompt = self._build_review_prompt(diff_text)
        if not prompt:
            print("Unable to construct review prompt; skipping review step.")
            self._record_agent_summary(
                "Developer",
                "review",
                "Review prompt construction failed; no feedback recorded.",
                {"status": "skipped"},
            )
            return

        print("Requesting language model review of recent changes...")
        provider = self._resolve_llm_provider("Developer", "review")
        try:
            feedback = provider.generate_code(prompt)
        except Exception as exc:
            print(f"Error while invoking language model for review: {exc}")
            self._record_agent_summary(
                "Developer",
                "review",
                "Review step aborted due to language model error.",
                {"status": "error", "error": str(exc)},
            )
            return

        if not feedback or not feedback.strip():
            print("Language model returned empty review feedback.")
            self._record_agent_summary(
                "Developer",
                "review",
                "Language model returned empty feedback during review.",
                {"status": "no_feedback"},
            )
            return

        self._record_review_feedback(feedback)
        cleaned = feedback.strip()
        excerpt = cleaned if len(cleaned) <= 240 else f"{cleaned[:237]}..."
        details = {"status": "recorded"}
        if excerpt:
            details["feedback_excerpt"] = excerpt
        self._record_agent_summary(
            "Developer",
            "review",
            "Recorded language model review feedback for pending changes.",
            details,
        )

    def _build_generation_prompt(self):
        sections = []

        system_prompt = self._read_system_prompt()
        if system_prompt:
            sections.append(f"SYSTEM PROMPT:\n{system_prompt.strip()}")

        project_cfg = self.config.get("project", {})
        metadata_lines = []
        if self.project_name:
            metadata_lines.append(f"Name: {self.project_name}")
        description = project_cfg.get("description")
        if description:
            metadata_lines.append(f"Description: {description}")
        language = project_cfg.get("language")
        if language:
            metadata_lines.append(f"Primary language: {language}")
        license_name = project_cfg.get("license")
        if license_name:
            metadata_lines.append(f"License: {license_name}")
        if metadata_lines:
            sections.append("PROJECT METADATA:\n" + "\n".join(metadata_lines))

        commit_history = self._get_recent_commits()
        if commit_history:
            sections.append("RECENT COMMITS:\n" + commit_history)

        working_tree_status = self._get_git_status()
        if working_tree_status:
            sections.append("WORKING TREE STATUS:\n" + working_tree_status)

        open_tasks = self._collect_open_tasks()
        if open_tasks:
            sections.append("OPEN TASKS / TODOS:\n" + "\n".join(open_tasks))

        instructions = (
            "TASK:\nUsing the context above, determine the next meaningful code changes. Respond with either a "
            "unified diff (starting with 'diff --git') that can be applied with `git apply`, or with one or more "
            "fenced code blocks formatted as ```path/to/file.ext\\n<complete file contents>\\n```.\n"
            "Avoid extra commentary outside the provided diffs or code blocks."
        )
        sections.append(instructions)

        return "\n\n".join(section for section in sections if section).strip()

    def _build_review_prompt(self, diff_text):
        sections = []

        system_prompt = self._read_system_prompt()
        if system_prompt:
            sections.append(f"SYSTEM PROMPT:\n{system_prompt.strip()}")

        project_cfg = self.config.get("project", {})
        metadata_lines = []
        name = project_cfg.get("name")
        if name:
            metadata_lines.append(f"Project: {name}")
        language = project_cfg.get("language")
        if language:
            metadata_lines.append(f"Primary language: {language}")
        if metadata_lines:
            sections.append("PROJECT CONTEXT:\n" + "\n".join(metadata_lines))

        working_tree_status = self._get_git_status()
        if working_tree_status:
            sections.append("CURRENT STATUS:\n" + working_tree_status)

        instructions = (
            "TASK:\nYou are acting as a meticulous code reviewer."
            " Examine the pending changes below and identify potential bugs,"
            " risky assumptions, missing tests, or style issues. Provide"
            " actionable suggestions in bullet form."
        )
        sections.append(instructions)

        sections.append("CHANGES TO REVIEW:\n" + diff_text.strip())

        return "\n\n".join(section for section in sections if section).strip()

    def _read_system_prompt(self):
        prompt_path_config = self.config.get("ai", {}).get("prompt")
        if not prompt_path_config:
            return ""

        prompt_path = Path(prompt_path_config)
        if not prompt_path.is_absolute():
            prompt_path = (self.project_root / prompt_path).resolve()
        try:
            return prompt_path.read_text(encoding="utf-8")
        except (OSError, UnicodeDecodeError) as exc:
            logger.warning("Unable to read system prompt '%s': %s", prompt_path, exc)
            return ""

    def _get_recent_commits(self, limit=5):
        try:
            result = subprocess.run(
                ["git", "log", f"-{limit}", "--pretty=format:%h %s"],
                cwd=self.project_root,
                capture_output=True,
                text=True,
                check=True,
            )
            return result.stdout.strip()
        except (subprocess.CalledProcessError, FileNotFoundError) as exc:
            logger.warning("Unable to retrieve recent commits: %s", exc)
            return ""

    def _get_git_status(self):
        try:
            result = subprocess.run(
                ["git", "status", "--short"],
                cwd=self.project_root,
                capture_output=True,
                text=True,
                check=True,
            )
            return result.stdout.strip()
        except (subprocess.CalledProcessError, FileNotFoundError) as exc:
            logger.warning("Unable to determine git status: %s", exc)
            return ""

    def _collect_open_tasks(self, limit=5):
        todos = []
        skip_dirs = {
            ".git",
            ".hg",
            ".svn",
            ".venv",
            "venv",
            "__pycache__",
            "node_modules",
            ".mypy_cache",
            ".pytest_cache",
            "dist",
            "build",
        }
        allowed_suffixes = {
            ".py",
            ".md",
            ".txt",
            ".rst",
            ".js",
            ".ts",
            ".tsx",
            ".jsx",
            ".json",
            ".yaml",
            ".yml",
            ".toml",
            ".ini",
            ".cfg",
        }
        try:
            for path in self.project_root.rglob("*"):
                if len(todos) >= limit:
                    break
                if path.is_dir():
                    continue
                if any(part in skip_dirs for part in path.parts):
                    continue
                suffix = path.suffix.lower()
                if suffix and suffix not in allowed_suffixes:
                    continue
                if not suffix and path.name not in {"Dockerfile", "Makefile"}:
                    continue
                try:
                    content = path.read_text(encoding="utf-8")
                except (UnicodeDecodeError, OSError):
                    continue
                for idx, line in enumerate(content.splitlines()):
                    if "TODO" in line or "todo" in line:
                        todos.append(
                            f"{path.relative_to(self.project_root)}:{idx + 1} {line.strip()}"
                        )
                        if len(todos) >= limit:
                            break
        except OSError:
            return []
        return todos

    def _apply_llm_output(self, output):
        if not output:
            return set()

        applied_paths = set()
        diff_applied = False

        for diff_text in self._extract_diff_candidates(output):
            paths = self._apply_diff(diff_text)
            if paths:
                applied_paths.update(paths)
                diff_applied = True

        if diff_applied:
            return applied_paths

        code_block_paths = self._apply_code_blocks(output)
        if code_block_paths:
            applied_paths.update(code_block_paths)

        return applied_paths

    def _extract_diff_candidates(self, output):
        candidates = []
        stripped = output.strip()
        if stripped and ("diff --git" in stripped or stripped.startswith("--- ")):
            candidates.append(stripped)

        pattern = re.compile(r"```(?P<header>[^\n]*)\n(?P<body>.*?)```", re.DOTALL)
        for match in pattern.finditer(output):
            header = match.group("header").strip().lower()
            body = match.group("body").strip()
            if not body:
                continue
            if (
                header in {"diff", "patch"}
                or "diff --git" in body
                or body.startswith("--- ")
            ):
                candidates.append(body)

        unique_candidates = []
        seen = set()
        for candidate in candidates:
            if candidate not in seen:
                unique_candidates.append(candidate)
                seen.add(candidate)
        return unique_candidates

    def _apply_diff(self, diff_text):
        if "diff --git" not in diff_text and not diff_text.lstrip().startswith("--- "):
            return set()

        if not diff_text.endswith("\n"):
            diff_text += "\n"

        try:
            result = subprocess.run(
                ["git", "apply", "--whitespace=nowarn", "-"],
                cwd=self.project_root,
                input=diff_text,
                text=True,
                capture_output=True,
            )
        except FileNotFoundError as exc:
            logger.warning("git not available to apply diff: %s", exc)
            return set()

        if result.returncode != 0:
            error_msg = result.stderr.strip() or result.stdout.strip()
            if error_msg:
                logger.warning("git apply failed: %s", error_msg)
            else:
                logger.warning("git apply failed without diagnostics.")
            return set()

        print("Applied diff from model output.")
        return self._extract_paths_from_diff(diff_text)

    def _extract_paths_from_diff(self, diff_text):
        paths = set()
        for line in diff_text.splitlines():
            if line.startswith("diff --git"):
                try:
                    parts = shlex.split(line)
                except ValueError:
                    parts = line.split()
                if len(parts) >= 4:
                    for token in parts[2:4]:
                        token = token.strip('"')
                        if token.startswith("a/") or token.startswith("b/"):
                            paths.add(token[2:])
            elif line.startswith("+++ ") or line.startswith("--- "):
                token = line[4:].strip()
                if token == "/dev/null":
                    continue
                token = token.strip('"')
                if token.startswith("a/") or token.startswith("b/"):
                    token = token[2:]
                paths.add(token)
        cleaned = {p for p in paths if p and p != "/dev/null"}
        return cleaned

    def _apply_code_blocks(self, output):
        pattern = re.compile(r"```(?P<header>[^\n]*)\n(?P<body>.*?)```", re.DOTALL)
        updated_paths = set()

        for match in pattern.finditer(output):
            header = match.group("header").strip()
            if header.lower() in {"diff", "patch"}:
                continue
            body = match.group("body")
            path, content = self._extract_file_update_from_block(header, body)
            if not path:
                continue
            resolved_path = self._resolve_project_path(Path(path))
            if not resolved_path:
                print(f"Skipping invalid path in model output: {path}")
                continue
            resolved_path.parent.mkdir(parents=True, exist_ok=True)
            if content and not content.endswith("\n"):
                content += "\n"
            try:
                resolved_path.write_text(content, encoding="utf-8")
            except OSError as exc:
                logger.warning(
                    "Failed to write generated content to %s: %s",
                    resolved_path,
                    exc,
                )
                continue
            relative = resolved_path.relative_to(self.project_root)
            updated_paths.add(str(relative))
            print(f"Updated {relative} from model output.")

        return updated_paths

    def _extract_file_update_from_block(self, header, body):
        header = header.strip()
        if self._header_looks_like_path(header):
            return header, body

        first_line, remainder = self._split_first_line(body)
        possible_path = self._extract_path_marker(first_line)
        if possible_path:
            return possible_path, remainder

        return None, body

    def _header_looks_like_path(self, header):
        if not header:
            return False
        lowered = header.lower()
        language_tokens = {
            "python",
            "py",
            "javascript",
            "js",
            "typescript",
            "ts",
            "tsx",
            "jsx",
            "json",
            "yaml",
            "yml",
            "markdown",
            "md",
            "text",
            "txt",
            "bash",
            "sh",
            "shell",
            "go",
            "java",
            "c",
            "cpp",
            "c++",
            "rust",
            "rb",
            "ruby",
            "php",
            "html",
            "css",
            "sql",
            "diff",
            "patch",
            "toml",
            "ini",
            "cfg",
        }
        if lowered in language_tokens or lowered.startswith("lang="):
            return False
        if "/" in header or "\\" in header:
            return True
        if "." in header and " " not in header:
            return True
        return False

    def _split_first_line(self, body):
        if "\n" in body:
            first, remainder = body.split("\n", 1)
            return first, remainder
        return body, ""

    def _extract_path_marker(self, line):
        cleaned = line.strip()
        if not cleaned:
            return None

        prefixes = ("#", "//", "/*", "<!--")
        for prefix in prefixes:
            if cleaned.startswith(prefix):
                cleaned = cleaned[len(prefix) :].strip()
                break

        for suffix in ("-->", "*/"):
            if cleaned.endswith(suffix):
                cleaned = cleaned[: -len(suffix)].strip()

        lower_cleaned = cleaned.lower()
        if lower_cleaned.startswith("file:") or lower_cleaned.startswith("path:"):
            return cleaned.split(":", 1)[1].strip()
        return None

    def _resolve_project_path(self, relative_path):
        try:
            if Path(relative_path).is_absolute():
                candidate = Path(relative_path).resolve()
            else:
                candidate = (self.project_root / Path(relative_path)).resolve()
            project_root = self.project_root.resolve()
            candidate.relative_to(project_root)
            return candidate
        except (ValueError, OSError):
            return None

    def _stage_changes(self, paths):
        if not paths:
            print("No changes detected after applying model output.")
            return

        sorted_paths = sorted(paths)
        try:
            result = subprocess.run(
                ["git", "add", "--"] + sorted_paths,
                cwd=self.project_root,
                capture_output=True,
                text=True,
            )
        except FileNotFoundError as exc:
            logger.warning("git not available to stage changes: %s", exc)
            return

        if result.returncode != 0:
            error_msg = result.stderr.strip() or result.stdout.strip()
            if error_msg:
                logger.warning("git add failed: %s", error_msg)
            else:
                logger.warning("git add failed without diagnostics.")
            return

        print("Staged generated changes: " + ", ".join(sorted_paths))

    def _get_pending_diff(self):
        commands = [
            ["git", "diff", "--cached"],
            ["git", "diff"],
        ]
        collected_error = None

        for command in commands:
            try:
                result = subprocess.run(
                    command,
                    cwd=self.project_root,
                    capture_output=True,
                    text=True,
                    check=False,
                )
            except FileNotFoundError as exc:
                collected_error = f"git not available for review diff: {exc}"
                break

            if result.returncode != 0:
                error_msg = result.stderr.strip() or result.stdout.strip()
                if error_msg:
                    collected_error = error_msg
                continue

            diff_text = result.stdout.strip()
            if diff_text:
                return diff_text

        if collected_error:
            logger.warning("Unable to collect diff for review: %s", collected_error)
        return ""

    def _record_review_feedback(self, feedback):
        cleaned = feedback.strip()
        if not cleaned:
            print("Language model returned empty review feedback.")
            return

        separator = "=" * 60
        print(separator)
        print("Language model review feedback:")
        print(cleaned)
        print(separator)

        review_path = self.project_root / "douglas_review.md"
        try:
            review_path.parent.mkdir(parents=True, exist_ok=True)
            now = datetime.now(timezone.utc).strftime("%Y-%m-%d %H:%M:%S UTC")
            header = f"## Latest Feedback ({now})\n\n"
            if review_path.exists():
                with review_path.open("r", encoding="utf-8") as fh:
                    content = fh.read()
                # Remove previous "## Latest Feedback" section and its content
                # Keep everything before the section, and everything after the next "## " header (if any)
                pattern = r"(## Latest Feedback.*?)(?=^## |\Z)"  # non-greedy up to next section or end
                content_new = re.sub(
                    pattern, "", content, flags=re.DOTALL | re.MULTILINE
                )
                # Ensure file starts with the main header
                if not content_new.lstrip().startswith("# Douglas Review Feedback"):
                    content_new = "# Douglas Review Feedback\n\n" + content_new.lstrip()
            else:
                content_new = "# Douglas Review Feedback\n\n"
            # Write new content with latest feedback at the top
            with review_path.open("w", encoding="utf-8") as fh:
                fh.write(content_new)
                fh.write(header)
                fh.write(cleaned)
                fh.write("\n\n")
            print(
                f"Saved review feedback to {review_path.relative_to(self.project_root)}."
            )
        except OSError as exc:
            logger.warning("Unable to save review feedback to %s: %s", review_path, exc)

    def _commit_if_needed(self) -> Tuple[bool, Optional[str]]:
        if not self._has_uncommitted_changes():
            print("No pending changes detected; skipping commit step.")
            return False, None

        if not self._stage_all_changes():
            return False, None

        staged_paths = self._get_staged_paths()
        if not staged_paths:
            print("No staged changes detected after adding; skipping commit step.")
            return False, None

        commit_message = self._generate_commit_message()
        if not commit_message:
            commit_message = self.DEFAULT_COMMIT_MESSAGE

        if self._run_git_commit(commit_message):
            print(f"Created commit: {commit_message}")
            self.sprint_manager.record_commit(commit_message)
            commit_sha = self._get_current_commit()
            self._write_history_event(
                "commit",
                {
                    "message": commit_message,
                    "commit": commit_sha,
                },
            )
            return True, commit_message

        return False, None

    def _has_uncommitted_changes(self):
        try:
            result = subprocess.run(
                ["git", "status", "--porcelain"],
                cwd=self.project_root,
                capture_output=True,
                text=True,
                check=True,
            )
        except subprocess.CalledProcessError as exc:
            error_msg = exc.stderr or exc.stdout or ""
            error_msg = error_msg.strip()
            if error_msg:
                logger.warning(
                    "Unable to determine git status for commit: %s",
                    error_msg,
                )
            else:
                logger.warning("Unable to determine git status for commit.")
            return False
        except FileNotFoundError as exc:
            logger.warning("git not available to detect changes: %s", exc)
            return False

        return bool(result.stdout.strip())

    def _stage_all_changes(self):
        try:
            result = subprocess.run(
                ["git", "add", "-A"],
                cwd=self.project_root,
                capture_output=True,
                text=True,
            )
        except FileNotFoundError as exc:
            logger.warning("git not available to stage changes: %s", exc)
            return False

        if result.returncode != 0:
            error_msg = result.stderr.strip() or result.stdout.strip()
            if error_msg:
                logger.warning("git add -A failed: %s", error_msg)
            else:
                logger.warning("git add -A failed without diagnostics.")
            return False

        return True

    def _get_staged_paths(self):
        try:
            result = subprocess.run(
                ["git", "diff", "--cached", "--name-only"],
                cwd=self.project_root,
                capture_output=True,
                text=True,
                check=True,
            )
        except (subprocess.CalledProcessError, FileNotFoundError) as exc:
            logger.warning("Unable to list staged files: %s", exc)
            return []

        paths = [line.strip() for line in result.stdout.splitlines() if line.strip()]
        return paths

    def _get_staged_diff(self):
        try:
            result = subprocess.run(
                ["git", "diff", "--cached"],
                cwd=self.project_root,
                capture_output=True,
                text=True,
                check=True,
            )
        except subprocess.CalledProcessError as exc:
            error_msg = exc.stderr or exc.stdout or ""
            error_msg = error_msg.strip()
            if error_msg:
                logger.warning("Unable to collect staged diff: %s", error_msg)
            else:
                logger.warning("Unable to collect staged diff.")
            return ""
        except FileNotFoundError as exc:
            logger.warning("git not available to collect staged diff: %s", exc)
            return ""

        diff_text = result.stdout
        max_length = 20000
        if len(diff_text) > max_length:
            # Truncate at the last complete line before max_length
            last_newline = diff_text.rfind("\n", 0, max_length)
            if last_newline != -1:
                truncated = diff_text[:last_newline]
            else:
                truncated = diff_text[:max_length]
            truncated += "\n... (diff truncated)"
            return truncated
        return diff_text

    def _generate_commit_message(self):
        diff_text = self._get_staged_diff()
        status_text = self._get_git_status()
        prompt = self._build_commit_prompt(diff_text, status_text)
        if not prompt:
            return self.DEFAULT_COMMIT_MESSAGE

        provider = self._resolve_llm_provider("Developer", "commit")
        try:
            response = provider.generate_code(prompt)
        except Exception as exc:
            logger.warning(
                "Unable to generate commit message via language model: %s", exc
            )
            return self.DEFAULT_COMMIT_MESSAGE

        message = self._sanitize_commit_message(response)
        if not message:
            return self.DEFAULT_COMMIT_MESSAGE
        return message

    def _build_commit_prompt(self, diff_text, status_text):
        sections = []

        system_prompt = self._read_system_prompt()
        if system_prompt:
            sections.append(f"SYSTEM PROMPT:\n{system_prompt.strip()}")

        metadata = []
        if self.project_name:
            metadata.append(f"Project: {self.project_name}")
        language = self.config.get("project", {}).get("language")
        if language:
            metadata.append(f"Primary language: {language}")
        if metadata:
            sections.append("PROJECT CONTEXT:\n" + "\n".join(metadata))

        instructions = (
            "TASK:\nGenerate a concise Conventional Commits style subject line for the staged changes. "
            "Respond with a single line formatted as '<type>: <description>' without additional commentary or trailing punctuation."
        )
        sections.append(instructions)

        if status_text:
            sections.append("GIT STATUS:\n" + status_text.strip())

        if diff_text:
            sections.append("STAGED DIFF:\n" + diff_text.strip())

        return "\n\n".join(section for section in sections if section).strip()

    def _sanitize_commit_message(self, message):
        if not message:
            return ""

        first_line = message.strip().splitlines()[0].strip()
        if not first_line:
            return ""

        first_line = first_line.strip("`'\"")
        first_line = re.sub(r"\s+", " ", first_line)
        while first_line.endswith((".", "!", "?")):
            first_line = first_line[:-1].rstrip()

        max_length = 72
        if len(first_line) > max_length:
            first_line = first_line[:max_length].rstrip()

        return first_line

    def _run_git_commit(self, message):
        try:
            result = subprocess.run(
                ["git", "commit", "-m", message],
                cwd=self.project_root,
                capture_output=True,
                text=True,
            )
        except FileNotFoundError as exc:
            logger.warning("git not available to create commit: %s", exc)
            return False

        if result.returncode != 0:
            error_msg = result.stderr.strip() or result.stdout.strip()
            if error_msg:
                logger.warning("git commit failed: %s", error_msg)
            else:
                logger.warning("git commit failed without diagnostics.")
            return False

        return True

    def check(self):
        print("Checking Douglas configuration and environment...")
        print(f"Configuration loaded. Project name: {self.project_name}")

    def doctor(self):
        print("Diagnosing environment...")
        try:
            subprocess.run(["python", "--version"], check=True)
            subprocess.run(["git", "--version"], check=True)
        except subprocess.CalledProcessError:
            print("Error: Required tools are missing.")
        print("Douglas doctor complete.")

    def _render_init_template(
        self, filename: str, context: Dict[str, str], *, template: Optional[str] = None
    ) -> str:
        candidate_paths = []
        if template:
            candidate_paths.append(TEMPLATE_ROOT / "init" / template / filename)
        candidate_paths.append(TEMPLATE_ROOT / "init" / filename)

        last_error: Optional[FileNotFoundError] = None
        for template_path in candidate_paths:
            try:
                template_text = template_path.read_text(encoding="utf-8")
            except FileNotFoundError as exc:
                last_error = exc
                continue
            return Template(template_text).substitute(context)

        missing_path = candidate_paths[0] if candidate_paths else TEMPLATE_ROOT / "init"
        raise FileNotFoundError(
            f"Missing initialization template: {missing_path}"
        ) from last_error

    def init_project(
        self,
        target: Union[str, Path] = ".",
        *,
        name: Optional[str] = None,
        template: str = "python",
        ai_provider: Optional[str] = None,
        ai_model: Optional[str] = None,
        push_policy: Optional[str] = None,
        sprint_length: Optional[int] = None,
        ci: str = "github",
        git: bool = False,
        license_type: str = "none",
        non_interactive: bool = False,
    ) -> None:
        target_path = Path(target)
        print(f"Initializing new project scaffold in '{target_path}' with Douglas...")

        if target_path.exists() and target_path.is_file():
            raise ValueError(
                f"Cannot initialize project at file path '{target_path}'. Provide a directory."
            )

        target_path.mkdir(parents=True, exist_ok=True)

        if non_interactive:
            # Reserved for future interactive prompts; currently all scaffolding is non-interactive.
            pass

        if name:
            scaffold_name = name
        else:
            resolved_name = target_path.resolve().name
            if not resolved_name:
                resolved_name = Path.cwd().resolve().name
            scaffold_name = resolved_name or "DouglasProject"
        normalized_template = (template or "python").strip().lower()
        if normalized_template not in {"python", "blank"}:
            logger.warning("Unsupported template '%s'; defaulting to python.", template)
            normalized_template = "python"

        policy_candidate = (push_policy or "per_feature").strip().lower()
        if policy_candidate not in self.SUPPORTED_PUSH_POLICIES:
            logger.warning(
                "Unsupported push_policy '%s'; defaulting to per_feature.",
                push_policy,
            )
            policy_candidate = "per_feature"

        sprint_length_value = (
            self.DEFAULT_SPRINT_LENGTH_DAYS
            if sprint_length is None
            else int(sprint_length)
        )
        if sprint_length_value <= 0:
            logger.warning(
                "sprint length '%s' is invalid; defaulting to %d.",
                sprint_length_value,
                self.DEFAULT_SPRINT_LENGTH_DAYS,
            )
            sprint_length_value = self.DEFAULT_SPRINT_LENGTH_DAYS

        ci_choice = (ci or "github").strip().lower()
        if ci_choice not in {"github", "none"}:
            logger.warning("Unsupported CI provider '%s'; defaulting to github.", ci)
            ci_choice = "github"

        license_choice = (license_type or "none").strip().lower()
        if license_choice not in {"none", "mit"}:
            logger.warning(
                "Unsupported license '%s'; defaulting to none.", license_type
            )
            license_choice = "none"

        configured_language = (
            self.config.get("project", {}).get("language")
            if isinstance(self.config, dict)
            else None
        )
        default_language = str(configured_language or "python")
        language = "python" if normalized_template == "python" else default_language

        def _normalize_module_name(value: str) -> str:
            slug = re.sub(r"[^a-zA-Z0-9]+", "-", value.lower()).strip("-")
            if not slug:
                slug = "app"
            return slug.replace("-", "_")

        package_name = _normalize_module_name(scaffold_name)
        module_name = "app"

        context = {
            "project_name": scaffold_name,
            "package_name": package_name,
            "module_name": module_name,
            "language": language,
            "language_title": language.title(),
            "douglas_readme_url": "https://github.com/dickymoore/Douglas",
            "current_year": str(datetime.now(timezone.utc).year),
            "license_holder": scaffold_name,
        }

        ai_config = self.config.get("ai", {}) if isinstance(self.config, dict) else {}
        if not isinstance(ai_config, Mapping):
            ai_config = {}

        provider_choice = (
            (ai_provider or self._infer_ai_provider_from_config(ai_config) or "codex")
            .strip()
            .lower()
        )
        model_choice = ai_model or self._infer_ai_model_from_config(
            ai_config, provider_choice
        )
        if not model_choice:
            model_choice = self._default_model_for_provider(provider_choice)

        config_template = deepcopy(self.load_scaffold_config())

        config_template.setdefault("project", {})
        config_template["project"].update(
            {
                "name": scaffold_name,
                "description": f"Project scaffolded by Douglas for {scaffold_name}.",
                "language": language,
            }
        )
        if license_choice == "mit":
            config_template["project"]["license"] = "MIT"
        elif license_choice == "none":
            config_template["project"]["license"] = "none"
        else:
            config_template["project"]["license"] = license_choice.upper()

        ai_section: Dict[str, Any] = config_template.setdefault("ai", {})
        providers_section = ai_section.setdefault("providers", {})
        providers_section[provider_choice] = {
            "provider": provider_choice,
        }
        if model_choice:
            providers_section[provider_choice]["model"] = model_choice
        ai_section["default_provider"] = provider_choice
        if normalized_template != "blank":
            ai_section["prompt"] = "system_prompt.md"

        loop_section = config_template.setdefault("loop", {})
        loop_section.setdefault("exit_condition_mode", "all")
        loop_section.setdefault(
            "exit_conditions",
            ["feature_delivery_complete", "sprint_demo_complete"],
        )
        loop_section.setdefault("exhaustive", False)
        if not loop_section.get("steps"):
            loop_section["steps"] = deepcopy(
                Douglas.DEFAULT_INIT_TEMPLATE["loop"]["steps"]
            )

        config_template["push_policy"] = policy_candidate
        config_template.setdefault("sprint", {})["length_days"] = sprint_length_value
        config_template.setdefault("history", {})["max_log_excerpt_length"] = (
            self._max_log_excerpt_length
        )

        douglas_config_path = target_path / "douglas.yaml"
        douglas_config_path.write_text(
            yaml.safe_dump(config_template, sort_keys=False), encoding="utf-8"
        )

        env_example = self._render_init_template(
            ".env.example.tpl", context, template=normalized_template
        )
        (target_path / ".env.example").write_text(env_example, encoding="utf-8")

        gitignore_content = self._render_init_template(
            ".gitignore.tpl", context, template=normalized_template
        )
        (target_path / ".gitignore").write_text(gitignore_content, encoding="utf-8")

        readme_content = self._render_init_template(
            "README.md.tpl", context, template=normalized_template
        )
        (target_path / "README.md").write_text(readme_content, encoding="utf-8")

        if normalized_template == "python":
            system_prompt = self._render_init_template(
                "system_prompt.md.tpl", context, template=normalized_template
            )
            (target_path / "system_prompt.md").write_text(
                system_prompt, encoding="utf-8"
            )

            pyproject = self._render_init_template(
                "pyproject.toml.tpl", context, template=normalized_template
            )
            (target_path / "pyproject.toml").write_text(pyproject, encoding="utf-8")

            requirements_dev = self._render_init_template(
                "requirements-dev.txt.tpl", context, template=normalized_template
            )
            (target_path / "requirements-dev.txt").write_text(
                requirements_dev, encoding="utf-8"
            )

            makefile_content = self._render_init_template(
                "Makefile.tpl", context, template=normalized_template
            )
            (target_path / "Makefile").write_text(makefile_content, encoding="utf-8")

            src_dir = target_path / "src" / module_name
            src_dir.mkdir(parents=True, exist_ok=True)
            init_py = self._render_init_template(
                "src_app_init.py.tpl", context, template=normalized_template
            )
            (src_dir / "__init__.py").write_text(init_py, encoding="utf-8")

            tests_dir = target_path / "tests"
            tests_dir.mkdir(parents=True, exist_ok=True)
            test_py = self._render_init_template(
                "tests_test_app.py.tpl", context, template=normalized_template
            )
            (tests_dir / "test_app.py").write_text(test_py, encoding="utf-8")

        if ci_choice == "github":
            workflow_dir = target_path / ".github" / "workflows"
            workflow_dir.mkdir(parents=True, exist_ok=True)
            workflow_content = self._render_init_template(
                "ci.yml.tpl", context, template=normalized_template
            )
            (workflow_dir / "ci.yml").write_text(workflow_content, encoding="utf-8")

        if license_choice == "mit":
            license_text = self._render_init_template(
                "LICENSE.mit.tpl", context, template=normalized_template
            )
            (target_path / "LICENSE").write_text(license_text, encoding="utf-8")

        if git:
            git_dir = target_path / ".git"
            if not git_dir.exists():
                try:
                    subprocess.run(
                        ["git", "init"],
                        cwd=target_path,
                        check=True,
                        capture_output=True,
                    )
                    subprocess.run(
                        ["git", "add", "."],
                        cwd=target_path,
                        check=True,
                        capture_output=True,
                    )
                    subprocess.run(
                        [
                            "git",
                            "-c",
                            "user.name=Douglas",
                            "-c",
                            "user.email=douglas@example.com",
                            "commit",
                            "-m",
                            "chore: initial scaffold",
                        ],
                        cwd=target_path,
                        check=True,
                        capture_output=True,
                    )
                except (subprocess.CalledProcessError, FileNotFoundError) as exc:
                    logger.warning("Unable to initialize git repository: %s", exc)

        print("Project initialized with Douglas scaffolding.")


def _friendly_plan_reason(reason: Optional[str]) -> str:
    if not reason:
        return "backlog already prepared"
    normalized = reason.lower()
    if normalized == "existing_backlog":
        return "backlog already exists"
    if normalized == "no_llm":
        return "no planning model available"
    if normalized == "llm_error":
        return "planning model unavailable"
    if normalized == "fallback":
        return "generated default backlog"
    return normalized<|MERGE_RESOLUTION|>--- conflicted
+++ resolved
@@ -380,12 +380,8 @@
         ] = {}
         self._run_state_path = self._resolve_run_state_path()
         self._soft_stop_pending = False
-<<<<<<< HEAD
-=======
         # Flag indicating whether a sprint plan refresh is pending.
-        # Set to True in methods such as `update_cadence`, `trigger_sprint_plan_refresh`, or when an external
-        # event requires the sprint plan to be refreshed before the next iteration.
->>>>>>> 41d88b96
+        # Set to True when orchestration requests a refresh before the next loop iteration.
         self._pending_sprint_plan_refresh = False
         accountability_cfg = self.config.get("accountability", {}) or {}
         self._accountability_enabled = bool(accountability_cfg.get("enabled", True))
