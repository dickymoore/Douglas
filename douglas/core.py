import json
import re
import shlex
import shutil
import subprocess
import sys
import time
from copy import deepcopy
from dataclasses import dataclass
from datetime import datetime, timezone
from pathlib import Path
from string import Template
from typing import Any, Callable, Dict, Iterable, List, Optional, Tuple, Union

import yaml

from douglas.cadence_manager import CadenceManager
from douglas.controls import run_state as run_state_control
from douglas.integrations.github import GitHub
from douglas.journal import agent_io
from douglas.journal import questions as question_journal
from douglas.pipelines import demo as demopipe
from douglas.pipelines import lint
from douglas.pipelines import retro as retropipe
from douglas.pipelines import security as securitypipe
from douglas.pipelines import test as testpipe
from douglas.pipelines import typecheck
from douglas.providers.llm_provider import LLMProvider
from douglas.sprint_manager import CadenceDecision, SprintManager

TEMPLATE_ROOT = Path(__file__).resolve().parent.parent / "templates"


@dataclass
class StepExecutionResult:
    executed: bool
    success: bool
    override_event: Optional[str] = None
    already_recorded: bool = False
    failure_reported: bool = False
    failure_details: Optional[str] = None


class Douglas:
    DEFAULT_COMMIT_MESSAGE = "chore: automated commit"
    SUPPORTED_PUSH_POLICIES = {
        "per_feature",
        "per_bug",
        "per_epic",
        "per_sprint",
    }

    MAX_LOG_EXCERPT_LENGTH = 4000  # Default number of characters retained from the end of CI logs and bug report excerpts.

<<<<<<< HEAD
    def __init__(self, config_path="douglas.yaml", config_data: Optional[dict[str, Any]] = None):
        self.config_path = Path(config_path)
        if config_data is None:
            self.config = self.load_config(self.config_path)
        else:
            self.config = deepcopy(config_data)
=======
    def __init__(
        self,
        config_path: Union[str, Path, None] = "douglas.yaml",
        *,
        config: Optional[Dict[str, Any]] = None,
        config_data: Optional[Dict[str, Any]] = None,
    ):
        if config is not None and config_data is not None:
            raise ValueError(
                "Only one of 'config' or 'config_data' may be provided when instantiating Douglas."
            )

        if config_path is None:
            resolved_path = Path("douglas.yaml")
        else:
            resolved_path = Path(config_path)

        self.config_path = resolved_path

        source_config: Optional[Dict[str, Any]]
        if config is not None:
            source_config = config
        elif config_data is not None:
            source_config = config_data
        else:
            source_config = None

        if source_config is None:
            self.config = self.load_config(self.config_path)
        else:
            self.config = deepcopy(source_config)
>>>>>>> 242a6c17
        self.project_root = self.config_path.resolve().parent
        self.project_name = self.config.get("project", {}).get("name", "")
        self.lm_provider = self.create_llm_provider()
        self.sprint_manager = SprintManager(
            sprint_length_days=self._resolve_sprint_length()
        )
        self.cadence_manager = CadenceManager(
            self.config.get("cadence"), self.sprint_manager
        )
        self.push_policy = self._resolve_push_policy()
        self._max_log_excerpt_length = self._resolve_log_excerpt_length()
        self.history_path = self.project_root / "ai-inbox" / "history.jsonl"
        self._loop_outcomes: Dict[str, Optional[bool]] = {}
        self._ci_status: Optional[str] = None
        self._ci_monitoring_triggered: bool = False
        self._ci_monitoring_deferred: bool = False
        self._configured_steps: set[str] = set()
        self._executed_step_names: set[str] = set()
        self._blocking_questions_by_role: Dict[str, List[question_journal.Question]] = (
            {}
        )
        self._run_state_path = self._resolve_run_state_path()
        self._soft_stop_pending = False

    def load_config(self, path):
        try:
            with open(path) as f:
                return yaml.safe_load(f)
        except Exception as e:
            print(f"Error loading config {path}: {e}")
            sys.exit(1)

    def create_llm_provider(self):
        ai_config = self.config.get("ai", {}) or {}
        provider_name = ai_config.get("provider", "openai")
        if provider_name is None:
            provider_name = "openai"

        normalized_name = str(provider_name).strip().lower()
        provider_options = dict(ai_config)
        provider_options.pop("provider", None)

        try:
            return LLMProvider.create_provider(normalized_name, **provider_options)
        except ValueError as exc:
            print(f"LLM provider '{provider_name}' not supported: {exc}")
            sys.exit(1)

    def _resolve_sprint_length(self) -> Optional[int]:
        sprint_config = self.config.get("sprint", {}) or {}
        if "length" in sprint_config:
            print(
                "Warning: 'length' is deprecated. Please use 'length_days' in the sprint configuration."
            )
        raw_length = sprint_config.get("length_days")
        if raw_length is None:
            return None
        try:
            length = int(raw_length)
        except (TypeError, ValueError):
            print(
                f"Warning: Invalid sprint length '{raw_length}'; falling back to default cadence."
            )
            return None
        if length <= 0:
            print("Warning: Sprint length must be positive; defaulting to 10 days.")
            return None
        return length

    def _resolve_push_policy(self) -> str:
        candidate = self.config.get("push_policy")
        if not candidate:
            candidate = self.config.get("vcs", {}).get("push_policy")
        if not candidate:
            return "per_feature"

        normalized = str(candidate).strip().lower()
        if normalized not in self.SUPPORTED_PUSH_POLICIES:
            print(
                f"Warning: Unsupported push_policy '{candidate}'; defaulting to per_feature."
            )
            return "per_feature"
        return normalized

    def _resolve_log_excerpt_length(self) -> int:
        history_cfg = self.config.get("history", {}) or {}
        candidate = history_cfg.get("max_log_excerpt_length")

        if candidate is None:
            return self.MAX_LOG_EXCERPT_LENGTH

        try:
            value = int(candidate)
        except (TypeError, ValueError):
            print(
                "Warning: Invalid history.max_log_excerpt_length value "
                f"'{candidate}'; defaulting to {self.MAX_LOG_EXCERPT_LENGTH}."
            )
            return self.MAX_LOG_EXCERPT_LENGTH

        if value <= 0:
            print(
                "Warning: history.max_log_excerpt_length must be positive; "
                f"defaulting to {self.MAX_LOG_EXCERPT_LENGTH}."
            )
            return self.MAX_LOG_EXCERPT_LENGTH

        return value

    def _resolve_iteration_limit(self) -> int:
        loop_config = self.config.get("loop", {}) or {}

        candidate = loop_config.get("max_iterations")
        if candidate is None:
            candidate = loop_config.get("iterations")

        if candidate is None:
            return 1

        try:
            value = int(candidate)
        except (TypeError, ValueError):
            print(
                f"Warning: Invalid loop iteration limit '{candidate}'; defaulting to 1 iteration."
            )
            return 1

        if value <= 0:
            print(
                "Warning: Loop iteration limit must be positive; defaulting to 1 iteration."
            )
            return 1

        return value

    def _resolve_run_state_path(self) -> Path:
        paths_cfg = self.config.get("paths", {}) or {}

        candidate = paths_cfg.get("run_state_file")
        if candidate:
            run_state_path = Path(candidate)
            if not run_state_path.is_absolute():
                run_state_path = self.project_root / run_state_path
            return run_state_path

        portal_dir = paths_cfg.get("user_portal_dir")
        if portal_dir:
            portal_path = Path(portal_dir)
            if not portal_path.is_absolute():
                portal_path = self.project_root / portal_path
            return portal_path / "run-state.txt"

        return self.project_root / "user-portal" / "run-state.txt"

    def run_loop(self):
        print("Starting Douglas AI development loop...")
        print(
            f"Sprint status: {self.sprint_manager.describe_day()} (iteration {self.sprint_manager.current_iteration})"
        )
        print(f"Push/PR policy: {self.push_policy}")

        self._soft_stop_pending = False
        self._check_run_state(phase="loop_start", allow_soft_stop_exit=False)

        error: Optional[BaseException] = None
        try:
            steps = self._normalize_step_configs(
                self.config.get("loop", {}).get("steps", [])
            )
            self._configured_steps = {str(step["name"]).lower() for step in steps}
            commit_step_present = "commit" in self._configured_steps
            self._loop_outcomes = {}
            self._ci_status = None
            self._ci_monitoring_triggered = False
            self._ci_monitoring_deferred = False

            iteration_limit = self._resolve_iteration_limit()
            iteration_index = 0
            last_executed_steps: List[str] = []

            while iteration_index < iteration_limit:
                if self._exit_conditions_met(last_executed_steps):
                    print("Exit condition satisfied; ending loop early.")
                    break

                iteration_index += 1
                self._refresh_question_state()

                executed_steps: List[str] = []
                self._executed_step_names = set()
                self._loop_outcomes = {}
                self._ci_status = None
                self._ci_monitoring_triggered = False
                self._ci_monitoring_deferred = False

                for step_config in steps:
                    step_name = step_config["name"]
                    decision = self.cadence_manager.evaluate_step(
                        step_name, step_config
                    )
                    if not decision.should_run:
                        print(f"Skipping {step_name} step: {decision.reason}")
                        self._record_step_outcome(
                            step_name, executed=False, success=False
                        )
                        continue

                    role_for_step = self._resolve_step_role(step_name)
                    if self._should_defer_for_questions(role_for_step, step_name):
                        self._record_step_outcome(
                            step_name, executed=False, success=False
                        )
                        continue

                    try:
                        result = self._execute_step(step_name, step_config, decision)
                    except SystemExit as exc:
                        self._record_step_outcome(
                            step_name, executed=True, success=False
                        )
                        failure_message = getattr(
                            exc,
                            "douglas_failure_message",
                            f"{step_name} step exited with status {exc.code}.",
                        )
                        failure_logs = getattr(exc, "douglas_failure_logs", None)
                        failure_already_handled = getattr(
                            exc, "douglas_failure_handled", False
                        )
                        if not failure_already_handled:
                            self._handle_step_failure(
                                step_name, failure_message, failure_logs
                            )
                        raise
                    except Exception as exc:
                        self._record_step_outcome(
                            step_name, executed=True, success=False
                        )
                        self._handle_step_failure(
                            step_name,
                            f"{step_name} step raised an exception: {exc}",
                            None,
                        )
                        raise

                    if result.executed:
                        event_type = (
                            result.override_event
                            if result.override_event is not None
                            else decision.event_type
                        )
                        if not result.already_recorded:
                            self.sprint_manager.record_step_execution(
                                step_name, event_type
                            )
                        self._executed_step_names.add(step_name.lower())
                        executed_steps.append(step_name)
                        self._record_step_outcome(
                            step_name, executed=True, success=result.success
                        )
                        if not result.success and not result.failure_reported:
                            self._handle_step_failure(
                                step_name,
                                result.failure_details
                                or f"{step_name} step reported failure.",
                                None,
                            )
                    else:
                        self._record_step_outcome(
                            step_name, executed=False, success=False
                        )

                if not commit_step_present:
                    committed, _ = self._commit_if_needed()
                    if committed:
                        self.sprint_manager.record_step_execution("commit", None)

                self.sprint_manager.finish_iteration()
                print("Douglas loop iteration completed.")
                last_executed_steps = executed_steps

                if self._exit_conditions_met(executed_steps):
                    print("Exit condition satisfied; ending loop early.")
                    break

            print("Douglas loop completed.")
        except BaseException as exc:
            error = exc
            raise
        finally:
            self._check_run_state(
                phase="loop_end",
                allow_soft_stop_exit=True,
                enforce_exit=error is None,
            )

    def _normalize_step_configs(self, raw_steps: List[Any]) -> List[Dict[str, Any]]:
        normalized: List[Dict[str, Any]] = []
        for entry in raw_steps or []:
            if isinstance(entry, str):
                normalized.append({"name": entry, "cadence": None})
                continue

            if isinstance(entry, dict):
                step_entry: Dict[str, Any] = dict(entry)
                name = step_entry.get("name") or step_entry.get("step")
                if not name and len(step_entry) == 1:
                    sole_key = next(iter(step_entry))
                    value = step_entry[sole_key]
                    if isinstance(value, dict):
                        name = sole_key
                        merged = dict(value)
                        merged["name"] = name
                        step_entry = merged
                if not name:
                    print("Warning: Skipping loop step without a name.")
                    continue
                step_entry["name"] = str(name)
                normalized.append(step_entry)
                continue

            print(f"Warning: Unsupported loop step configuration '{entry}'; skipping.")

        return normalized

    def _check_run_state(
        self,
        *,
        phase: str,
        agent_label: Optional[str] = None,
        allow_soft_stop_exit: bool,
        enforce_exit: bool = True,
    ) -> run_state_control.RunState:
        descriptor = phase
        if agent_label:
            descriptor = f"{phase}:{agent_label}"

        state = run_state_control.read_run_state(self._run_state_path)
        print(f"Run state check ({descriptor}): {state.value}")

        previously_pending = self._soft_stop_pending
        if state is run_state_control.RunState.SOFT_STOP and not previously_pending:
            print("Soft stop requested; will finish current sprint before exiting.")
        if state is run_state_control.RunState.SOFT_STOP:
            self._soft_stop_pending = True

        should_exit = run_state_control.should_exit_now(
            state,
            {
                "phase": phase,
                "allow_soft_stop_exit": allow_soft_stop_exit,
                "soft_stop_pending": self._soft_stop_pending,
            },
        )

        if enforce_exit and should_exit:
            if state is run_state_control.RunState.HARD_STOP:
                print("Hard stop requested; aborting immediately.")
                raise SystemExit(1)
            print("Soft stop in effect; exiting after completing sprint.")
            raise SystemExit(0)

        return state

    def _run_agent_with_state(
        self,
        agent_label: str,
        step_name: str,
        action: Callable[[], Any],
    ) -> Any:
        descriptor = f"{agent_label}:{step_name}"
        self._check_run_state(
            phase="agent_start",
            agent_label=descriptor,
            allow_soft_stop_exit=False,
        )

        error: Optional[BaseException] = None
        try:
            return action()
        except BaseException as exc:  # pragma: no cover - propagate to caller
            error = exc
            raise
        finally:
            self._check_run_state(
                phase="agent_end",
                agent_label=descriptor,
                allow_soft_stop_exit=False,
                enforce_exit=error is None,
            )

    def _question_context(self, **overrides: Any) -> Dict[str, Any]:
        context: Dict[str, Any] = {
            "project_root": self.project_root,
            "config": self.config,
            "sprint": self.sprint_manager.sprint_index,
        }
        context.update(overrides)
        return context

    def _refresh_question_state(self) -> None:
        try:
            open_questions = question_journal.scan_for_answers(self._question_context())
        except Exception as exc:  # pragma: no cover - defensive logging
            print(f"Warning: Unable to scan for user questions: {exc}")
            self._blocking_questions_by_role = {}
            return

        blocking: Dict[str, List[question_journal.Question]] = {}
        for item in open_questions:
            answer = (item.user_answer or "").strip()
            if answer:
                print(f"Processing user answer for {item.id}: {item.topic}")
                item.agent_follow_up = self._format_question_follow_up(item)
                try:
                    question_journal.archive_question(item)
                except Exception as exc:  # pragma: no cover - defensive logging
                    print(
                        f"Warning: Failed to archive answered question {item.id}: {exc}"
                    )
                continue

            if item.blocking:
                key = item.normalized_role()
                blocking.setdefault(key, []).append(item)

        self._blocking_questions_by_role = blocking

    def _format_question_follow_up(self, question: question_journal.Question) -> str:
        timestamp = datetime.now(timezone.utc).isoformat()
        answer = (question.user_answer or "").strip()
        if answer:
            trimmed = answer if len(answer) <= 280 else f"{answer[:277]}..."
            return f"User response recorded on {timestamp}.\n\n{trimmed}"
        return f"User response recorded on {timestamp}."

    def _should_defer_for_questions(self, role: Optional[str], step_name: str) -> bool:
        role_key = self._normalize_role_key(role)
        blocking = list(self._blocking_questions_by_role.get(role_key, []))
        blocking.extend(self._blocking_questions_by_role.get("", []))
        if not blocking:
            return False

        identifiers = ", ".join(question.id for question in blocking)
        print(
            f"Skipping {step_name} step: awaiting user answer for question(s) {identifiers}."
        )
        return True

    def _resolve_step_role(self, step_name: str) -> Optional[str]:
        context = self.cadence_manager.last_context
        if context and context.step_name == step_name:
            return context.role
        return None

    @staticmethod
    def _normalize_role_key(role: Optional[str]) -> str:
        if role is None:
            return ""
        return str(role).strip().lower().replace(" ", "_")

    def _record_agent_summary(
        self,
        role: Optional[str],
        step_name: str,
        summary_text: str,
        details: Optional[Any] = None,
        *,
        handoff_ids: Optional[Iterable[str]] = None,
        title: Optional[str] = None,
    ) -> None:
        if not role:
            return

        sprint_index = getattr(self.sprint_manager, "sprint_index", 1)
        meta: Dict[str, Any] = {
            "project_root": self.project_root,
            "config": self.config,
            "step": step_name,
            "details": details or {},
            "handoff_ids": handoff_ids or [],
        }
        if title:
            meta["title"] = title

        try:
            agent_io.append_summary(role, sprint_index, summary_text, meta)
        except Exception as exc:  # pragma: no cover - logging best effort
            print(
                f"Warning: Unable to record summary for role '{role}' during {step_name}: {exc}"
            )

    def _raise_agent_handoff(
        self,
        from_role: Optional[str],
        to_role: Optional[str],
        topic: str,
        context: Any,
        *,
        blocking: bool = True,
    ) -> Optional[str]:
        if not from_role or not to_role:
            return None

        sprint_index = getattr(self.sprint_manager, "sprint_index", 1)
        meta: Dict[str, Any] = {
            "project_root": self.project_root,
            "config": self.config,
        }

        try:
            return agent_io.append_handoff(
                from_role,
                to_role,
                sprint_index,
                topic,
                context,
                blocking,
                meta,
            )
        except Exception as exc:  # pragma: no cover - logging best effort
            print(
                f"Warning: Unable to record handoff from '{from_role}' to '{to_role}': {exc}"
            )
            return None

    def _record_step_outcome(
        self, step_name: str, executed: bool, success: bool
    ) -> None:
        if executed:
            self._loop_outcomes[step_name] = bool(success)
        else:
            self._loop_outcomes[step_name] = None

    def _handle_step_failure(
        self,
        step_name: str,
        message: str,
        logs: Optional[str],
    ) -> str:
        summary = f"{step_name} step failed"
        details: list[str] = []
        if message:
            details.append(message.strip())
        if logs:
            details.append(logs.strip())
        combined_details = "\n\n".join(details)
        bug_id = self._create_bug_ticket(
            category=step_name,
            summary=summary,
            details=combined_details or summary,
            log_excerpt=logs,
        )
        self._write_history_event(
            "step_failure",
            {
                "step": step_name,
                "message": message,
                "bug_id": bug_id,
            },
        )

        return bug_id

    def _exit_conditions_met(self, executed_steps: List[str]) -> bool:
        exit_conditions = self.config.get("loop", {}).get("exit_conditions") or []
        for condition in exit_conditions:
            if (
                condition == "sprint_demo_complete"
                and self.sprint_manager.has_step_run("demo")
            ):
                return True
            if condition == "tests_pass" and self._loop_outcomes.get("test") is True:
                return True
            if condition == "lint_pass" and self._loop_outcomes.get("lint") is True:
                return True
            if (
                condition == "typecheck_pass"
                and self._loop_outcomes.get("typecheck") is True
            ):
                return True
            if (
                condition == "local_checks_pass"
                and self._loop_outcomes.get("local_checks") is True
            ):
                return True
            if condition == "push_complete" and self._loop_outcomes.get("push") is True:
                return True
            if condition == "pr_created" and self._loop_outcomes.get("pr") is True:
                return True
            if condition == "ci_pass" and self._ci_status == "success":
                return True
        return False

    def _execute_step(
        self,
        step_name: str,
        step_config: Dict[str, Any],
        cadence_decision: CadenceDecision,
    ) -> StepExecutionResult:
        override_event: Optional[str] = None
        already_recorded = False

        if step_name == "generate":
            print("Running generate step...")
            self.generate()
            return StepExecutionResult(True, True, override_event, already_recorded)

        if step_name == "lint":
            print("Running lint step...")
            try:
                lint.run_lint()
            except SystemExit as exc:
                if exc.code not in (None, 0):
                    print("Lint step failed; aborting remaining steps.")
                    exit_code = exc.code if exc.code is not None else 1
                    self._record_agent_summary(
                        "Developer",
                        "lint",
                        f"Lint checks failed with exit code {exit_code}.",
                        {"status": "failed", "exit_code": exit_code},
                    )
                raise
            self._record_agent_summary(
                "Developer",
                "lint",
                "Executed configured lint checks successfully.",
                {"status": "passed"},
            )
            return StepExecutionResult(True, True, override_event, already_recorded)

        if step_name == "typecheck":
            print("Running typecheck step...")
            try:
                typecheck.run_typecheck()
            except SystemExit as exc:
                exit_code = exc.code if exc.code is not None else 1
                self._record_agent_summary(
                    "Developer",
                    "typecheck",
                    f"Type checks failed with exit code {exit_code}.",
                    {"status": "failed", "exit_code": exit_code},
                )
                raise
            self._record_agent_summary(
                "Developer",
                "typecheck",
                "Static type checks completed successfully.",
                {"status": "passed"},
            )
            return StepExecutionResult(True, True, override_event, already_recorded)

        if step_name == "test":
            print("Running test step...")
            try:
                testpipe.run_tests()
            except SystemExit as exc:
                exit_code = exc.code if exc.code is not None else 1
                message = f"Test suite failed with exit code {exit_code}."
                context = (
                    f"pytest -q exited with status {exit_code}. "
                    "Review failing tests and coordinate with development."
                )
                handoff_id = self._raise_agent_handoff(
                    "Tester",
                    "Developer",
                    "Investigate failing tests",
                    context,
                    blocking=True,
                )
                self._record_agent_summary(
                    "Tester",
                    "test",
                    message,
                    {"status": "failed", "exit_code": exit_code},
                    handoff_ids=[handoff_id] if handoff_id else None,
                )
                raise
            self._record_agent_summary(
                "Tester",
                "test",
                "Executed automated tests using pytest.",
                {"status": "passed"},
            )
            return StepExecutionResult(True, True, override_event, already_recorded)

        if step_name == "security":
            print("Running security step...")
            tools_config = (
                step_config.get("tools") if isinstance(step_config, dict) else None
            )
            default_paths = None
            if isinstance(step_config, dict):
                default_paths = (
                    step_config.get("paths")
                    or step_config.get("targets")
                    or step_config.get("directories")
                )

            try:
                report = securitypipe.run_security(
                    tools=tools_config,
                    default_paths=default_paths,
                )
            except securitypipe.SecurityCheckError as exc:
                exit_code = exc.exit_code or 1
                command_display = " ".join(exc.command)
                logs = self._format_command_output(
                    command_display,
                    exc.stdout,
                    exc.stderr,
                    exc.exit_code,
                )
                message = (
                    f"Security check '{exc.tool}' failed with exit code {exit_code}."
                )
                bug_id = self._handle_step_failure("security", message, logs)
                summary_details: Dict[str, Any] = {
                    "status": "failed",
                    "tool": exc.tool,
                    "exit_code": exit_code,
                    "command": exc.command,
                }
                if bug_id:
                    summary_details["bug_id"] = bug_id
                self._record_agent_summary(
                    "Security",
                    "security",
                    message,
                    summary_details,
                )
                sys_exit = SystemExit(exit_code)
                sys_exit.douglas_failure_message = message
                sys_exit.douglas_failure_logs = logs
                sys_exit.douglas_failure_handled = True
                raise sys_exit from exc

            tool_names = report.tool_names()
            history_tools: List[Dict[str, Any]] = []
            for result in report.results:
                entry: Dict[str, Any] = {
                    "name": result.name,
                    "command": result.command,
                    "exit_code": result.exit_code,
                }
                stdout_excerpt = self._tail_log_excerpt(result.stdout)
                stderr_excerpt = self._tail_log_excerpt(result.stderr)
                if stdout_excerpt:
                    entry["stdout"] = stdout_excerpt
                if stderr_excerpt:
                    entry["stderr"] = stderr_excerpt
                history_tools.append(entry)

            self._write_history_event(
                "security_checks_passed",
                {"tools": history_tools},
            )

            summary_details = {
                "status": "passed",
                "tools": tool_names,
            }
            if history_tools:
                summary_details["commands"] = [
                    entry.get("command") for entry in history_tools
                ]

            if tool_names:
                summary_text = "Completed security checks with {}.".format(
                    ", ".join(tool_names)
                )
            else:
                summary_text = "Completed configured security checks."

            self._record_agent_summary(
                "Security",
                "security",
                summary_text,
                summary_details,
            )
            return StepExecutionResult(True, True, override_event, already_recorded)

        if step_name == "review":
            print("Running review step...")
            self.review()
            return StepExecutionResult(True, True, override_event, already_recorded)

        if step_name == "retro":
            print("Running retro step...")
            retro_context = {
                "project_root": self.project_root,
                "config": self.config,
                "sprint_manager": self.sprint_manager,
                "llm": self.lm_provider,
                "loop_outcomes": dict(self._loop_outcomes),
            }
            try:
                retro_result = retropipe.run_retro(retro_context)
            except Exception as exc:
                message = f"Retro step failed: {exc}"
                print(message)
                self._record_agent_summary(
                    "ScrumMaster",
                    "retro",
                    message,
                    {"status": "failed", "error": str(exc)},
                )
                return StepExecutionResult(
                    True,
                    False,
                    None,
                    already_recorded,
                    failure_details=message,
                )

            self._write_history_event(
                "retro_completed",
                {
                    "sprint": retro_result.sprint_folder,
                    "generated_at": retro_result.generated_at,
                    "instructions": {
                        role: str(path)
                        for role, path in retro_result.instructions.items()
                    },
                    "backlog_entries": [
                        entry.get("id") for entry in retro_result.backlog_entries
                    ],
                },
            )
            details = {
                "status": "completed",
                "instructions_generated": len(retro_result.instructions or {}),
                "backlog_entries": len(retro_result.backlog_entries or []),
            }
            self._record_agent_summary(
                "ScrumMaster",
                "retro",
                "Completed sprint retrospective and published follow-up actions.",
                details,
            )
            return StepExecutionResult(True, True, override_event, already_recorded)

        if step_name == "demo":
            print("Running demo step...")
            demo_context = {
                "project_root": self.project_root,
                "config": self.config,
                "sprint_manager": self.sprint_manager,
                "history_path": self.history_path,
                "loop_outcomes": dict(self._loop_outcomes),
            }
            try:
                metadata = demopipe.write_demo_pack(demo_context)
            except Exception as exc:
                message = f"Demo generation failed: {exc}"
                print(message)
                self._record_agent_summary(
                    "ProductOwner",
                    "demo",
                    message,
                    {"status": "failed", "error": str(exc)},
                )
                return StepExecutionResult(
                    True,
                    False,
                    None,
                    already_recorded,
                    failure_details=message,
                )

            self._write_history_event(
                "demo_pack_generated", metadata.as_event_payload()
            )
            try:
                relative_path = metadata.output_path.relative_to(self.project_root)
                output_display = str(relative_path)
            except ValueError:
                output_display = str(metadata.output_path)
            details = {
                "status": "completed",
                "output": output_display,
                "format": metadata.format,
                "sprint_folder": metadata.sprint_folder,
            }
            self._record_agent_summary(
                "ProductOwner",
                "demo",
                "Generated sprint demo pack for the current sprint.",
                details,
            )
            return StepExecutionResult(True, True, override_event, already_recorded)

        if step_name == "commit":
            print("Running commit step...")
            committed, commit_message = self._commit_if_needed()
            if committed:
                override_event = cadence_decision.event_type
                summary = (
                    f"Committed changes with message: {commit_message}"
                    if commit_message
                    else "Committed staged changes."
                )
                details = {"status": "committed"}
                if commit_message:
                    details["message"] = commit_message
                self._record_agent_summary("Developer", "commit", summary, details)
            else:
                self._record_agent_summary(
                    "Developer",
                    "commit",
                    "No staged changes available for committing.",
                    {"status": "skipped"},
                )
            return StepExecutionResult(True, True, override_event, already_recorded)

        if step_name == "push":
            print("Running push step...")
            if self._release_blocked_by_pending_demo():
                print("Skipping push step: awaiting sprint demo before release.")
                self._loop_outcomes["local_checks"] = None
                return StepExecutionResult(False, False, None, already_recorded)
            decision = self.sprint_manager.should_run_push(self.push_policy)
            if not decision.should_run:
                print(f"Skipping push step: {decision.reason}")
                self._loop_outcomes["local_checks"] = None
                return StepExecutionResult(False, False, None, already_recorded)
            if not self._commits_ready_for_push(decision.event_type):
                print("No commits ready for push; skipping push step.")
                self._loop_outcomes["local_checks"] = None
                return StepExecutionResult(False, False, None, already_recorded)

            local_checks_ok, local_logs = self._run_local_checks()
            if not local_checks_ok:
                print("Local checks failed; aborting push.")
                self._handle_step_failure(
                    "local_checks", "Local checks failed before push.", local_logs
                )
                handoff_context = self._build_local_check_handoff_context(local_logs)
                handoff_id = self._raise_agent_handoff(
                    "DevOps",
                    "Developer",
                    "Resolve local guard check failures",
                    handoff_context,
                    blocking=True,
                )
                self._record_agent_summary(
                    "DevOps",
                    "push",
                    "Push blocked because required local checks failed.",
                    {"status": "failed", "reason": "local_checks"},
                    handoff_ids=[handoff_id] if handoff_id else None,
                )
                self._ci_monitoring_deferred = False
                return StepExecutionResult(
                    True,
                    False,
                    None,
                    already_recorded,
                    failure_reported=True,
                    failure_details="Local checks failed before push.",
                )

            success, push_logs = self._run_git_push()
            if success:
                print("Push completed according to policy.")
                self.sprint_manager.record_push(decision.event_type, self.push_policy)
                already_recorded = True
                self._write_history_event(
                    "push",
                    {
                        "policy": self.push_policy,
                        "event_type": decision.event_type,
                        "details": push_logs,
                    },
                )
                self._record_agent_summary(
                    "DevOps",
                    "push",
                    "Pushed committed changes to the remote repository.",
                    {
                        "status": "completed",
                        "policy": self.push_policy,
                        "event_type": decision.event_type,
                    },
                )
                if "pr" not in self._configured_steps:
                    self._monitor_ci(source_step="push")
                    self._ci_monitoring_deferred = False
                else:
                    print("Deferring CI monitoring until PR step completes.")
                    self._ci_monitoring_deferred = True
                return StepExecutionResult(
                    True, True, decision.event_type, already_recorded
                )

            print("Push step failed; leaving commits local.")
            self._handle_step_failure("push", "git push failed.", push_logs)
            self._record_agent_summary(
                "DevOps",
                "push",
                "Push to remote failed; commits remain local.",
                {
                    "status": "failed",
                    "reason": "push",
                    "policy": self.push_policy,
                },
            )
            self._ci_monitoring_deferred = False
            return StepExecutionResult(
                True,
                False,
                None,
                already_recorded,
                failure_reported=True,
                failure_details="Push failed; see logs for details.",
            )

        if step_name == "pr":
            print("Running pr step...")
            if self._release_blocked_by_pending_demo():
                print("Skipping pr step: awaiting sprint demo before opening PR.")
                return StepExecutionResult(False, False, None, already_recorded)
            decision = self.sprint_manager.should_open_pr(self.push_policy)
            if not decision.should_run:
                print(f"Skipping pr step: {decision.reason}")
                if self._ci_monitoring_deferred:
                    self._monitor_ci(source_step="push")
                    self._ci_monitoring_deferred = False
                return StepExecutionResult(False, False, None, already_recorded)
            if not self._commits_ready_for_pr(decision.event_type):
                print("No commits ready for PR; skipping pr step.")
                if self._ci_monitoring_deferred:
                    self._monitor_ci(source_step="push")
                    self._ci_monitoring_deferred = False
                return StepExecutionResult(False, False, None, already_recorded)

            pr_created, pr_metadata = self._open_pull_request()
            if pr_created:
                print("Pull request created according to policy.")
                self.sprint_manager.record_pr(decision.event_type, self.push_policy)
                already_recorded = True
                self._write_history_event(
                    "pr_created",
                    {
                        "event_type": decision.event_type,
                        "policy": self.push_policy,
                        "metadata": pr_metadata,
                    },
                )
                self._monitor_ci(source_step="pr")
                self._ci_monitoring_deferred = False
                self._record_agent_summary(
                    "Developer",
                    "pr",
                    "Opened a pull request following the configured policy.",
                    {
                        "status": "completed",
                        "policy": self.push_policy,
                        "event_type": decision.event_type,
                    },
                )
                return StepExecutionResult(
                    True, True, decision.event_type, already_recorded
                )

            print("Failed to create pull request; leaving for manual follow-up.")
            self._handle_step_failure(
                "pr", "Pull request creation failed.", pr_metadata
            )
            if self._ci_monitoring_deferred:
                self._monitor_ci(source_step="push")
                self._ci_monitoring_deferred = False
            self._record_agent_summary(
                "Developer",
                "pr",
                "Attempt to open a pull request failed and needs follow-up.",
                {
                    "status": "failed",
                    "policy": self.push_policy,
                    "event_type": decision.event_type,
                },
            )
            return StepExecutionResult(
                True,
                False,
                None,
                already_recorded,
                failure_reported=True,
                failure_details="Failed to create pull request.",
            )

        print(
            f"Step '{step_name}' is not automated; remember to handle it manually when prompted."
        )
        return StepExecutionResult(
            True, True, cadence_decision.event_type, already_recorded
        )

    def _release_blocked_by_pending_demo(self) -> bool:
        """Return True when release actions must wait for the demo step."""
        return (
            self.push_policy == "per_sprint"
            and "demo" in self._configured_steps
            and "demo" not in self._executed_step_names
        )

    def _commits_ready_for_push(self, event_type: Optional[str]) -> bool:
        if event_type in {"feature", "bug", "epic"}:
            return True
        return self.sprint_manager.commits_since_last_push > 0

    def _commits_ready_for_pr(self, event_type: Optional[str]) -> bool:
        if event_type in {"feature", "bug", "epic"}:
            return True
        return self.sprint_manager.commits_since_last_pr > 0

    def _discover_local_check_commands(self) -> List[List[str]]:
        commands: list[list[str]] = []
        ci_config = self.config.get("ci", {}) or {}

        def collect(value: Any) -> None:
            if value is None:
                return
            if isinstance(value, str):
                parsed = shlex.split(value)
                if parsed:
                    commands.append(parsed)
                return
            if isinstance(value, dict):
                for item in value.values():
                    collect(item)
                return
            if isinstance(value, Iterable) and not isinstance(
                value, (bytes, bytearray, str)
            ):
                for item in value:
                    collect(item)
                return
            command = [str(value)]
            commands.append(command)

        for key in ("additional_local_checks", "local_checks"):
            collect(ci_config.get(key))

        existing = {tuple(cmd) for cmd in commands}
        default_candidates = [
            ("black", ["black", "--check", "."]),
            ("bandit", ["bandit", "-r", str(self.project_root)]),
            ("semgrep", ["semgrep", "--config", "auto"]),
        ]

        for tool, command in default_candidates:
            if shutil.which(tool) and tuple(command) not in existing:
                existing.add(tuple(command))
                commands.append(command)

        return commands

    def _run_local_checks(self) -> Tuple[bool, str]:
        commands = self._discover_local_check_commands()
        if not commands:
            self._loop_outcomes["local_checks"] = True
            self._write_history_event("local_checks_pass", {"commands": []})
            return True, "No additional local checks configured."

        logs: list[str] = []
        for command in commands:
            display = " ".join(command)
            print(f"Running local check: {display}")
            try:
                result = subprocess.run(
                    command,
                    cwd=self.project_root,
                    capture_output=True,
                    text=True,
                )
            except FileNotFoundError as exc:
                message = f"Local check command '{command[0]}' not found: {exc}"
                logs.append(message)
                self._loop_outcomes["local_checks"] = False
                self._write_history_event(
                    "local_checks_fail",
                    {
                        "command": display,
                        "error": str(exc),
                    },
                )
                return False, "\n\n".join(logs)

            logs.append(
                self._format_command_output(
                    display, result.stdout, result.stderr, result.returncode
                )
            )

            if result.returncode != 0:
                self._loop_outcomes["local_checks"] = False
                self._write_history_event(
                    "local_checks_fail",
                    {
                        "command": display,
                        "returncode": result.returncode,
                        "stdout_excerpt": self._tail_log_excerpt(result.stdout),
                        "stderr_excerpt": self._tail_log_excerpt(result.stderr),
                    },
                )
                return False, "\n\n".join(logs)

        self._loop_outcomes["local_checks"] = True
        self._write_history_event(
            "local_checks_pass",
            {
                "commands": [" ".join(command) for command in commands],
            },
        )
        return True, "\n\n".join(logs)

    def _format_command_output(
        self,
        command_display: str,
        stdout: Optional[str],
        stderr: Optional[str],
        returncode: Optional[int],
    ) -> str:
        parts = [f"$ {command_display}"]
        if stdout:
            stripped = stdout.strip()
            if stripped:
                parts.append(stripped)
        if stderr:
            stripped_err = stderr.strip()
            if stripped_err:
                parts.append(stripped_err)
        parts.append(f"(exit code {returncode if returncode is not None else 0})")
        return "\n".join(parts)

    def _tail_log_excerpt(
        self, logs: Optional[str], limit: int = 1200
    ) -> Optional[str]:
        if not logs:
            return None
        snippet = logs.strip()
        if not snippet:
            return None
        max_len = min(limit, self._max_log_excerpt_length)
        if len(snippet) <= max_len:
            return snippet
        return snippet[-max_len:]

    def _build_local_check_handoff_context(self, logs: Optional[str]) -> str:
        lines = [
            "Local guard checks failed prior to push. Please resolve the reported issues before retrying the release.",
        ]
        excerpt = self._tail_log_excerpt(logs)
        if excerpt:
            lines.extend(["", "```", excerpt, "```"])
        return "\n".join(lines)

    def _run_git_push(self) -> Tuple[bool, str]:
        remote = self.config.get("vcs", {}).get("remote", "origin")
        branch = (
            self.config.get("vcs", {}).get("current_branch")
            or self._get_current_branch()
        )
        command = ["git", "push", "-u", remote, branch]
        logs: list[str] = []

        try:
            result = subprocess.run(
                command,
                cwd=self.project_root,
                capture_output=True,
                text=True,
            )
        except FileNotFoundError as exc:
            message = f"git not available to push changes: {exc}"
            print(f"Warning: {message}")
            return False, message

        logs.append(
            self._format_command_output(
                " ".join(command), result.stdout, result.stderr, result.returncode
            )
        )

        if result.returncode == 0:
            return True, "\n\n".join(logs)

        error_msg = result.stderr.strip() or result.stdout.strip()
        if error_msg:
            print(f"Warning: git push failed: {error_msg}")
        else:
            print("Warning: git push failed without diagnostics.")

        lowered_error = (error_msg or "").lower()
        if "rejected" in lowered_error or "non-fast-forward" in lowered_error:
            print("Push rejected; attempting fast-forward pull.")
            pull_cmd = ["git", "pull", "--ff-only", remote, branch]
            try:
                pull_result = subprocess.run(
                    pull_cmd,
                    cwd=self.project_root,
                    capture_output=True,
                    text=True,
                )
            except FileNotFoundError as exc:
                message = f"git not available to pull changes: {exc}"
                print(f"Warning: {message}")
                logs.append(message)
                return False, "\n\n".join(logs)

            logs.append(
                self._format_command_output(
                    " ".join(pull_cmd),
                    pull_result.stdout,
                    pull_result.stderr,
                    pull_result.returncode,
                )
            )

            if pull_result.returncode == 0:
                try:
                    retry_result = subprocess.run(
                        command,
                        cwd=self.project_root,
                        capture_output=True,
                        text=True,
                    )
                except FileNotFoundError as exc:
                    message = f"git not available to retry push: {exc}"
                    print(f"Warning: {message}")
                    logs.append(message)
                    return False, "\n\n".join(logs)

                logs.append(
                    self._format_command_output(
                        " ".join(command),
                        retry_result.stdout,
                        retry_result.stderr,
                        retry_result.returncode,
                    )
                )

                if retry_result.returncode == 0:
                    return True, "\n\n".join(logs)

                retry_error = retry_result.stderr.strip() or retry_result.stdout.strip()
                if retry_error:
                    print(f"Warning: git push retry failed: {retry_error}")

        return False, "\n\n".join(logs)

    def _open_pull_request(self) -> Tuple[bool, Optional[str]]:
        title, body = self._build_pr_content()
        base_branch = self.config.get("vcs", {}).get("default_branch", "main")
        head_branch = self._get_current_branch()
        try:
            metadata = GitHub.create_pull_request(
                title=title,
                body=body,
                base=base_branch,
                head=head_branch,
            )
        except Exception as exc:  # pragma: no cover - defensive logging
            print(f"Warning: Unable to create pull request: {exc}")
            return False, str(exc)
        return True, metadata

    def _build_pr_content(self) -> Tuple[str, str]:
        subject, commit_body = self._get_latest_commit_summary()
        if not subject:
            subject = f"Sprint update for {self.project_name or 'project'}"

        body_lines = [
            f"Automated changes for {self.sprint_manager.describe_day()} (policy: {self.push_policy}).",
        ]
        if commit_body:
            body_lines.append("\n## Latest commit details\n" + commit_body.strip())

        return subject, "\n\n".join(body_lines)

    def _get_latest_commit_summary(self) -> Tuple[str, str]:
        try:
            subject = subprocess.check_output(
                ["git", "log", "-1", "--pretty=%s"],
                cwd=self.project_root,
                text=True,
            ).strip()
            body = subprocess.check_output(
                ["git", "log", "-1", "--pretty=%b"],
                cwd=self.project_root,
                text=True,
            ).strip()
        except (subprocess.CalledProcessError, FileNotFoundError) as exc:
            print(f"Warning: Unable to collect latest commit summary: {exc}")
            return "", ""
        return subject, body

    def _get_current_branch(self) -> str:
        configured = self.config.get("vcs", {}).get("current_branch")
        if configured:
            return str(configured)
        try:
            branch = subprocess.check_output(
                ["git", "rev-parse", "--abbrev-ref", "HEAD"],
                cwd=self.project_root,
                text=True,
            ).strip()
            return branch or "HEAD"
        except (subprocess.CalledProcessError, FileNotFoundError):
            return "HEAD"

    def _get_current_commit(self) -> Optional[str]:
        try:
            return subprocess.check_output(
                ["git", "rev-parse", "HEAD"],
                cwd=self.project_root,
                text=True,
            ).strip()
        except (subprocess.CalledProcessError, FileNotFoundError):
            return None

    def _monitor_ci(
        self,
        source_step: str = "pr",
        max_attempts: int = 10,
        poll_interval: int = 10,
    ) -> Optional[bool]:
        source_label = (source_step or "pr").strip().lower() or "pr"

        if self._ci_monitoring_triggered:
            print(
                "CI monitoring already handled for this iteration; skipping duplicate check."
            )
            if self._ci_status == "success":
                return True
            if self._ci_status == "failure":
                return False
            return None

        self._ci_monitoring_triggered = True

        if shutil.which("gh") is None:
            print("GitHub CLI not available; skipping CI monitoring.")
            self._ci_status = None
            self._record_agent_summary(
                "DevOps",
                "ci",
                "CI monitoring skipped because the GitHub CLI is unavailable.",
                {
                    "status": "skipped",
                    "reason": "missing_cli",
                    "source_step": source_label,
                },
            )
            return None

        commit_sha = self._get_current_commit()
        if not commit_sha:
            print("Unable to determine latest commit SHA for CI monitoring.")
            self._ci_status = None
            self._record_agent_summary(
                "DevOps",
                "ci",
                "CI monitoring skipped because the current commit could not be determined.",
                {
                    "status": "skipped",
                    "reason": "unknown_commit",
                    "source_step": source_label,
                },
            )
            return None

        branch = self._get_current_branch()
        for attempt in range(max_attempts):
            try:
                result = subprocess.run(
                    [
                        "gh",
                        "run",
                        "list",
                        "--limit",
                        "20",
                        "--json",
                        "databaseId,headSha,status,conclusion,url",
                        "--branch",
                        branch,
                    ],
                    cwd=self.project_root,
                    capture_output=True,
                    text=True,
                )
            except FileNotFoundError as exc:
                print(f"Warning: GitHub CLI not available for CI monitoring: {exc}")
                self._ci_status = None
                self._record_agent_summary(
                    "DevOps",
                    "ci",
                    "CI monitoring aborted because the GitHub CLI could not be executed.",
                    {
                        "status": "skipped",
                        "reason": "missing_cli",
                        "source_step": source_label,
                    },
                )
                return None

            if result.returncode != 0:
                message = (
                    result.stderr.strip() or result.stdout.strip() or "unknown error"
                )
                print(f"Warning: Unable to list GitHub runs: {message}")
                time.sleep(poll_interval)
                continue

            try:
                runs = json.loads(result.stdout or "[]")
            except json.JSONDecodeError as exc:
                print(f"Warning: Unable to parse GitHub run list: {exc}")
                time.sleep(poll_interval)
                continue

            target_run = next(
                (run for run in runs if run.get("headSha") == commit_sha), None
            )
            if not target_run:
                time.sleep(poll_interval)
                continue

            status = target_run.get("status")
            conclusion = target_run.get("conclusion")
            run_id = target_run.get("databaseId")
            run_url = target_run.get("url")

            if status != "completed":
                print(f"Waiting for CI run {run_id} to complete (status: {status}).")
                time.sleep(poll_interval)
                continue

            if conclusion == "success":
                print("CI checks succeeded for the latest commit.")
                self._ci_status = "success"
                self._write_history_event(
                    "ci_pass",
                    {
                        "run_id": run_id,
                        "url": run_url,
                        "commit": commit_sha,
                    },
                )
                self._record_agent_summary(
                    "DevOps",
                    "ci",
                    "CI checks succeeded for the latest release.",
                    {
                        "status": "success",
                        "run_id": run_id,
                        "url": run_url,
                        "commit": commit_sha,
                        "source_step": source_label,
                    },
                )
                return True

            summary = f"CI run {run_id} failed with conclusion {conclusion}."
            log_path = self._download_ci_logs(run_id)
            excerpt = None
            log_display = None
            if log_path and log_path.exists():
                try:
                    content = log_path.read_text(encoding="utf-8")
                    excerpt = content[-self._max_log_excerpt_length :]
                except OSError as exc:
                    excerpt = f"Unable to read CI log file: {exc}"
                try:
                    log_display = str(log_path.relative_to(self.project_root))
                except ValueError:
                    log_display = str(log_path)

            self._ci_status = "failure"
            self._write_history_event(
                "ci_fail",
                {
                    "run_id": run_id,
                    "url": run_url,
                    "commit": commit_sha,
                    "conclusion": conclusion,
                },
            )
            bug_id = self._handle_step_failure("ci", summary, excerpt)
            handoff_context = {
                "run_id": run_id,
                "run_url": run_url,
                "conclusion": conclusion,
                "commit": commit_sha,
                "source_step": source_label,
                "bug_id": bug_id,
            }
            if log_display:
                handoff_context["log_path"] = log_display
            handoff_id = self._raise_agent_handoff(
                "DevOps",
                "Developer",
                "Investigate failing CI run",
                handoff_context,
                blocking=True,
            )
            summary_details = {
                "status": "failed",
                "run_id": run_id,
                "url": run_url,
                "conclusion": conclusion,
                "commit": commit_sha,
                "source_step": source_label,
            }
            if bug_id:
                summary_details["bug_id"] = bug_id
            if log_display:
                summary_details["log_path"] = log_display
            self._record_agent_summary(
                "DevOps",
                "ci",
                "CI checks failed for the latest release and need attention.",
                summary_details,
                handoff_ids=[handoff_id] if handoff_id else None,
            )
            return False

        print("CI run not found or did not complete within the monitoring window.")
        self._ci_status = None
        self._record_agent_summary(
            "DevOps",
            "ci",
            "CI monitoring timed out before any run completed.",
            {
                "status": "pending",
                "reason": "not_found",
                "source_step": source_label,
            },
        )
        return None

    def _download_ci_logs(self, run_id: Optional[int]) -> Optional[Path]:
        if not run_id:
            return None
        if shutil.which("gh") is None:
            print("GitHub CLI not available; cannot download CI logs.")
            return None

        log_dir = self.project_root / "ai-inbox" / "ci"
        log_dir.mkdir(parents=True, exist_ok=True)
        log_path = log_dir / f"ci-run-{run_id}.log"

        try:
            result = subprocess.run(
                ["gh", "run", "view", str(run_id), "--log"],
                cwd=self.project_root,
                capture_output=True,
                text=True,
            )
        except FileNotFoundError as exc:
            print(f"Warning: GitHub CLI not available to download CI logs: {exc}")
            return None

        if result.returncode != 0:
            message = result.stderr.strip() or result.stdout.strip() or "unknown error"
            print(f"Warning: Unable to download CI logs: {message}")
            return None

        try:
            log_path.write_text(result.stdout, encoding="utf-8")
        except OSError as exc:
            print(f"Warning: Unable to write CI log file: {exc}")
            return None

        return log_path

    def _create_bug_ticket(
        self,
        *,
        category: str,
        summary: str,
        details: str,
        log_excerpt: Optional[str],
    ) -> str:
        timestamp = datetime.now(timezone.utc).strftime("%Y%m%d-%H%M%S")
        bug_id = f"FEAT-BUG-{timestamp}"

        inbox_dir = self.project_root / "ai-inbox"
        inbox_dir.mkdir(parents=True, exist_ok=True)
        bug_file = inbox_dir / "bugs.md"

        entry_lines = []
        if not bug_file.exists():
            entry_lines.append("# Automated Bug Tickets\n")

        entry_lines.append(f"## {bug_id} - {summary}\n")
        entry_lines.append(f"*Category*: {category}\n")

        commit_sha = self._get_current_commit()
        branch = self._get_current_branch()
        if commit_sha:
            entry_lines.append(f"*Commit*: `{commit_sha}`\n")
        if branch:
            entry_lines.append(f"*Branch*: `{branch}`\n")

        cleaned_details = (details or summary).strip()
        if cleaned_details:
            entry_lines.append(cleaned_details + "\n")

        if log_excerpt:
            snippet = log_excerpt.strip()
            if len(snippet) > self._max_log_excerpt_length:
                snippet = snippet[-self._max_log_excerpt_length :]
            entry_lines.append("### Log Excerpt\n")
            entry_lines.append("```\n" + snippet + "\n```\n")

        entry_lines.append("\n")

        try:
            with bug_file.open("a", encoding="utf-8") as handle:
                handle.write("".join(entry_lines))
        except OSError as exc:
            print(f"Warning: Unable to write bug ticket: {exc}")

        self._write_history_event(
            "bug_reported",
            {
                "bug_id": bug_id,
                "category": category,
                "summary": summary,
                "commit": commit_sha,
            },
        )
        return bug_id

    def write_history(self, record: Dict[str, Any]) -> None:
        if not isinstance(record, dict):
            raise TypeError(
                "History records must be mappings of field names to values."
            )

        payload: Dict[str, Any] = dict(record)
        timestamp = datetime.now(timezone.utc).isoformat().replace("+00:00", "Z")
        payload.setdefault("timestamp", timestamp)

        try:
            self.history_path.parent.mkdir(parents=True, exist_ok=True)
            self._ensure_history_is_git_ignored()
            with self.history_path.open("a", encoding="utf-8") as handle:
                handle.write(json.dumps(payload, sort_keys=False))
                handle.write("\n")
        except OSError as exc:
            print(f"Warning: Unable to write history event: {exc}")

    def _write_history_event(
        self, event_type: str, payload: Optional[Dict[str, Any]] = None
    ) -> None:
        record: Dict[str, Any] = {"event": event_type}
        if payload:
            record.update(payload)
        self.write_history(record)

    def _ensure_history_is_git_ignored(self) -> None:
        git_dir = self.project_root / ".git"
        if not git_dir.is_dir():
            return

        exclude_path = git_dir / "info" / "exclude"
        try:
            exclude_path.parent.mkdir(parents=True, exist_ok=True)
            existing = ""
            if exclude_path.exists():
                existing = exclude_path.read_text(encoding="utf-8")
            if "ai-inbox/" in existing:
                return
            with exclude_path.open("a", encoding="utf-8") as handle:
                if existing and not existing.endswith("\n"):
                    handle.write("\n")
                handle.write("ai-inbox/\n")
        except OSError:
            pass

    def generate(self):
        self._run_agent_with_state("Developer", "generate", self._generate_impl)

    def _generate_impl(self):
        prompt = self._build_generation_prompt()
        if not prompt:
            print("No prompt constructed for generation step; skipping.")
            self._record_agent_summary(
                "Developer",
                "generate",
                "Generation step skipped because no prompt was constructed.",
                {"status": "skipped"},
            )
            return

        print("Invoking language model to propose code changes...")
        try:
            llm_output = self.lm_provider.generate_code(prompt)
        except Exception as exc:
            print(f"Error while invoking language model: {exc}")
            self._record_agent_summary(
                "Developer",
                "generate",
                "Generation step aborted due to language model error.",
                {"status": "error", "error": str(exc)},
            )
            return

        if not llm_output or not llm_output.strip():
            print("Language model returned an empty response; no changes applied.")
            self._record_agent_summary(
                "Developer",
                "generate",
                "Language model returned no actionable changes during generation.",
                {"status": "no_changes"},
            )
            return

        applied_paths = self._apply_llm_output(llm_output)
        if applied_paths:
            self._stage_changes(applied_paths)
            details = {
                "status": "applied",
                "files_changed": sorted(applied_paths),
            }
            summary = f"Applied generated updates to {len(applied_paths)} file(s)."
        else:
            print("Model output did not yield any actionable changes.")
            details = {"status": "no_changes"}
            summary = "Model output did not yield any actionable changes."

        self._record_agent_summary("Developer", "generate", summary, details)

    def review(self):
        self._run_agent_with_state("Developer", "review", self._review_impl)

    def _review_impl(self):
        diff_text = self._get_pending_diff()
        if not diff_text:
            print("No code changes detected for review; skipping.")
            self._record_agent_summary(
                "Developer",
                "review",
                "Review step skipped because there were no pending changes.",
                {"status": "skipped"},
            )
            return

        prompt = self._build_review_prompt(diff_text)
        if not prompt:
            print("Unable to construct review prompt; skipping review step.")
            self._record_agent_summary(
                "Developer",
                "review",
                "Review prompt construction failed; no feedback recorded.",
                {"status": "skipped"},
            )
            return

        print("Requesting language model review of recent changes...")
        try:
            feedback = self.lm_provider.generate_code(prompt)
        except Exception as exc:
            print(f"Error while invoking language model for review: {exc}")
            self._record_agent_summary(
                "Developer",
                "review",
                "Review step aborted due to language model error.",
                {"status": "error", "error": str(exc)},
            )
            return

        if not feedback or not feedback.strip():
            print("Language model returned empty review feedback.")
            self._record_agent_summary(
                "Developer",
                "review",
                "Language model returned empty feedback during review.",
                {"status": "no_feedback"},
            )
            return

        self._record_review_feedback(feedback)
        cleaned = feedback.strip()
        excerpt = cleaned if len(cleaned) <= 240 else f"{cleaned[:237]}..."
        details = {"status": "recorded"}
        if excerpt:
            details["feedback_excerpt"] = excerpt
        self._record_agent_summary(
            "Developer",
            "review",
            "Recorded language model review feedback for pending changes.",
            details,
        )

    def _build_generation_prompt(self):
        sections = []

        system_prompt = self._read_system_prompt()
        if system_prompt:
            sections.append(f"SYSTEM PROMPT:\n{system_prompt.strip()}")

        project_cfg = self.config.get("project", {})
        metadata_lines = []
        if self.project_name:
            metadata_lines.append(f"Name: {self.project_name}")
        description = project_cfg.get("description")
        if description:
            metadata_lines.append(f"Description: {description}")
        language = project_cfg.get("language")
        if language:
            metadata_lines.append(f"Primary language: {language}")
        license_name = project_cfg.get("license")
        if license_name:
            metadata_lines.append(f"License: {license_name}")
        if metadata_lines:
            sections.append("PROJECT METADATA:\n" + "\n".join(metadata_lines))

        commit_history = self._get_recent_commits()
        if commit_history:
            sections.append("RECENT COMMITS:\n" + commit_history)

        working_tree_status = self._get_git_status()
        if working_tree_status:
            sections.append("WORKING TREE STATUS:\n" + working_tree_status)

        open_tasks = self._collect_open_tasks()
        if open_tasks:
            sections.append("OPEN TASKS / TODOS:\n" + "\n".join(open_tasks))

        instructions = (
            "TASK:\nUsing the context above, determine the next meaningful code changes. Respond with either a "
            "unified diff (starting with 'diff --git') that can be applied with `git apply`, or with one or more "
            "fenced code blocks formatted as ```path/to/file.ext\\n<complete file contents>\\n```.\n"
            "Avoid extra commentary outside the provided diffs or code blocks."
        )
        sections.append(instructions)

        return "\n\n".join(section for section in sections if section).strip()

    def _build_review_prompt(self, diff_text):
        sections = []

        system_prompt = self._read_system_prompt()
        if system_prompt:
            sections.append(f"SYSTEM PROMPT:\n{system_prompt.strip()}")

        project_cfg = self.config.get("project", {})
        metadata_lines = []
        name = project_cfg.get("name")
        if name:
            metadata_lines.append(f"Project: {name}")
        language = project_cfg.get("language")
        if language:
            metadata_lines.append(f"Primary language: {language}")
        if metadata_lines:
            sections.append("PROJECT CONTEXT:\n" + "\n".join(metadata_lines))

        working_tree_status = self._get_git_status()
        if working_tree_status:
            sections.append("CURRENT STATUS:\n" + working_tree_status)

        instructions = (
            "TASK:\nYou are acting as a meticulous code reviewer."
            " Examine the pending changes below and identify potential bugs,"
            " risky assumptions, missing tests, or style issues. Provide"
            " actionable suggestions in bullet form."
        )
        sections.append(instructions)

        sections.append("CHANGES TO REVIEW:\n" + diff_text.strip())

        return "\n\n".join(section for section in sections if section).strip()

    def _read_system_prompt(self):
        prompt_path_config = self.config.get("ai", {}).get("prompt")
        if not prompt_path_config:
            return ""

        prompt_path = Path(prompt_path_config)
        if not prompt_path.is_absolute():
            prompt_path = (self.project_root / prompt_path).resolve()
        try:
            return prompt_path.read_text(encoding="utf-8")
        except (OSError, UnicodeDecodeError) as exc:
            print(f"Warning: Unable to read system prompt '{prompt_path}': {exc}")
            return ""

    def _get_recent_commits(self, limit=5):
        try:
            result = subprocess.run(
                ["git", "log", f"-{limit}", "--pretty=format:%h %s"],
                cwd=self.project_root,
                capture_output=True,
                text=True,
                check=True,
            )
            return result.stdout.strip()
        except (subprocess.CalledProcessError, FileNotFoundError) as exc:
            print(f"Warning: Unable to retrieve recent commits: {exc}")
            return ""

    def _get_git_status(self):
        try:
            result = subprocess.run(
                ["git", "status", "--short"],
                cwd=self.project_root,
                capture_output=True,
                text=True,
                check=True,
            )
            return result.stdout.strip()
        except (subprocess.CalledProcessError, FileNotFoundError) as exc:
            print(f"Warning: Unable to determine git status: {exc}")
            return ""

    def _collect_open_tasks(self, limit=5):
        todos = []
        skip_dirs = {
            ".git",
            ".hg",
            ".svn",
            ".venv",
            "venv",
            "__pycache__",
            "node_modules",
            ".mypy_cache",
            ".pytest_cache",
            "dist",
            "build",
        }
        allowed_suffixes = {
            ".py",
            ".md",
            ".txt",
            ".rst",
            ".js",
            ".ts",
            ".tsx",
            ".jsx",
            ".json",
            ".yaml",
            ".yml",
            ".toml",
            ".ini",
            ".cfg",
        }
        try:
            for path in self.project_root.rglob("*"):
                if len(todos) >= limit:
                    break
                if path.is_dir():
                    continue
                if any(part in skip_dirs for part in path.parts):
                    continue
                suffix = path.suffix.lower()
                if suffix and suffix not in allowed_suffixes:
                    continue
                if not suffix and path.name not in {"Dockerfile", "Makefile"}:
                    continue
                try:
                    content = path.read_text(encoding="utf-8")
                except (UnicodeDecodeError, OSError):
                    continue
                for idx, line in enumerate(content.splitlines()):
                    if "TODO" in line or "todo" in line:
                        todos.append(
                            f"{path.relative_to(self.project_root)}:{idx + 1} {line.strip()}"
                        )
                        if len(todos) >= limit:
                            break
        except OSError:
            return []
        return todos

    def _apply_llm_output(self, output):
        if not output:
            return set()

        applied_paths = set()
        diff_applied = False

        for diff_text in self._extract_diff_candidates(output):
            paths = self._apply_diff(diff_text)
            if paths:
                applied_paths.update(paths)
                diff_applied = True

        if diff_applied:
            return applied_paths

        code_block_paths = self._apply_code_blocks(output)
        if code_block_paths:
            applied_paths.update(code_block_paths)

        return applied_paths

    def _extract_diff_candidates(self, output):
        candidates = []
        stripped = output.strip()
        if stripped and ("diff --git" in stripped or stripped.startswith("--- ")):
            candidates.append(stripped)

        pattern = re.compile(r"```(?P<header>[^\n]*)\n(?P<body>.*?)```", re.DOTALL)
        for match in pattern.finditer(output):
            header = match.group("header").strip().lower()
            body = match.group("body").strip()
            if not body:
                continue
            if (
                header in {"diff", "patch"}
                or "diff --git" in body
                or body.startswith("--- ")
            ):
                candidates.append(body)

        unique_candidates = []
        seen = set()
        for candidate in candidates:
            if candidate not in seen:
                unique_candidates.append(candidate)
                seen.add(candidate)
        return unique_candidates

    def _apply_diff(self, diff_text):
        if "diff --git" not in diff_text and not diff_text.lstrip().startswith("--- "):
            return set()

        if not diff_text.endswith("\n"):
            diff_text += "\n"

        try:
            result = subprocess.run(
                ["git", "apply", "--whitespace=nowarn", "-"],
                cwd=self.project_root,
                input=diff_text,
                text=True,
                capture_output=True,
            )
        except FileNotFoundError as exc:
            print(f"Warning: git not available to apply diff: {exc}")
            return set()

        if result.returncode != 0:
            error_msg = result.stderr.strip() or result.stdout.strip()
            if error_msg:
                print(f"git apply failed: {error_msg}")
            else:
                print("git apply failed without diagnostics.")
            return set()

        print("Applied diff from model output.")
        return self._extract_paths_from_diff(diff_text)

    def _extract_paths_from_diff(self, diff_text):
        paths = set()
        for line in diff_text.splitlines():
            if line.startswith("diff --git"):
                try:
                    parts = shlex.split(line)
                except ValueError:
                    parts = line.split()
                if len(parts) >= 4:
                    for token in parts[2:4]:
                        token = token.strip('"')
                        if token.startswith("a/") or token.startswith("b/"):
                            paths.add(token[2:])
            elif line.startswith("+++ ") or line.startswith("--- "):
                token = line[4:].strip()
                if token == "/dev/null":
                    continue
                token = token.strip('"')
                if token.startswith("a/") or token.startswith("b/"):
                    token = token[2:]
                paths.add(token)
        cleaned = {p for p in paths if p and p != "/dev/null"}
        return cleaned

    def _apply_code_blocks(self, output):
        pattern = re.compile(r"```(?P<header>[^\n]*)\n(?P<body>.*?)```", re.DOTALL)
        updated_paths = set()

        for match in pattern.finditer(output):
            header = match.group("header").strip()
            if header.lower() in {"diff", "patch"}:
                continue
            body = match.group("body")
            path, content = self._extract_file_update_from_block(header, body)
            if not path:
                continue
            resolved_path = self._resolve_project_path(Path(path))
            if not resolved_path:
                print(f"Skipping invalid path in model output: {path}")
                continue
            resolved_path.parent.mkdir(parents=True, exist_ok=True)
            if content and not content.endswith("\n"):
                content += "\n"
            try:
                resolved_path.write_text(content, encoding="utf-8")
            except OSError as exc:
                print(f"Failed to write generated content to {resolved_path}: {exc}")
                continue
            relative = resolved_path.relative_to(self.project_root)
            updated_paths.add(str(relative))
            print(f"Updated {relative} from model output.")

        return updated_paths

    def _extract_file_update_from_block(self, header, body):
        header = header.strip()
        if self._header_looks_like_path(header):
            return header, body

        first_line, remainder = self._split_first_line(body)
        possible_path = self._extract_path_marker(first_line)
        if possible_path:
            return possible_path, remainder

        return None, body

    def _header_looks_like_path(self, header):
        if not header:
            return False
        lowered = header.lower()
        language_tokens = {
            "python",
            "py",
            "javascript",
            "js",
            "typescript",
            "ts",
            "tsx",
            "jsx",
            "json",
            "yaml",
            "yml",
            "markdown",
            "md",
            "text",
            "txt",
            "bash",
            "sh",
            "shell",
            "go",
            "java",
            "c",
            "cpp",
            "c++",
            "rust",
            "rb",
            "ruby",
            "php",
            "html",
            "css",
            "sql",
            "diff",
            "patch",
            "toml",
            "ini",
            "cfg",
        }
        if lowered in language_tokens or lowered.startswith("lang="):
            return False
        if "/" in header or "\\" in header:
            return True
        if "." in header and " " not in header:
            return True
        return False

    def _split_first_line(self, body):
        if "\n" in body:
            first, remainder = body.split("\n", 1)
            return first, remainder
        return body, ""

    def _extract_path_marker(self, line):
        cleaned = line.strip()
        if not cleaned:
            return None

        prefixes = ("#", "//", "/*", "<!--")
        for prefix in prefixes:
            if cleaned.startswith(prefix):
                cleaned = cleaned[len(prefix) :].strip()
                break

        for suffix in ("-->", "*/"):
            if cleaned.endswith(suffix):
                cleaned = cleaned[: -len(suffix)].strip()

        lower_cleaned = cleaned.lower()
        if lower_cleaned.startswith("file:") or lower_cleaned.startswith("path:"):
            return cleaned.split(":", 1)[1].strip()
        return None

    def _resolve_project_path(self, relative_path):
        try:
            if Path(relative_path).is_absolute():
                candidate = Path(relative_path).resolve()
            else:
                candidate = (self.project_root / Path(relative_path)).resolve()
            project_root = self.project_root.resolve()
            candidate.relative_to(project_root)
            return candidate
        except (ValueError, OSError):
            return None

    def _stage_changes(self, paths):
        if not paths:
            print("No changes detected after applying model output.")
            return

        sorted_paths = sorted(paths)
        try:
            result = subprocess.run(
                ["git", "add", "--"] + sorted_paths,
                cwd=self.project_root,
                capture_output=True,
                text=True,
            )
        except FileNotFoundError as exc:
            print(f"Warning: git not available to stage changes: {exc}")
            return

        if result.returncode != 0:
            error_msg = result.stderr.strip() or result.stdout.strip()
            if error_msg:
                print(f"Warning: git add failed: {error_msg}")
            else:
                print("Warning: git add failed without diagnostics.")
            return

        print("Staged generated changes: " + ", ".join(sorted_paths))

    def _get_pending_diff(self):
        commands = [
            ["git", "diff", "--cached"],
            ["git", "diff"],
        ]
        collected_error = None

        for command in commands:
            try:
                result = subprocess.run(
                    command,
                    cwd=self.project_root,
                    capture_output=True,
                    text=True,
                    check=False,
                )
            except FileNotFoundError as exc:
                collected_error = f"git not available for review diff: {exc}"
                break

            if result.returncode != 0:
                error_msg = result.stderr.strip() or result.stdout.strip()
                if error_msg:
                    collected_error = error_msg
                continue

            diff_text = result.stdout.strip()
            if diff_text:
                return diff_text

        if collected_error:
            print(f"Warning: Unable to collect diff for review: {collected_error}")
        return ""

    def _record_review_feedback(self, feedback):
        cleaned = feedback.strip()
        if not cleaned:
            print("Language model returned empty review feedback.")
            return

        separator = "=" * 60
        print(separator)
        print("Language model review feedback:")
        print(cleaned)
        print(separator)

        review_path = self.project_root / "douglas_review.md"
        try:
            review_path.parent.mkdir(parents=True, exist_ok=True)
            now = datetime.now(timezone.utc).strftime("%Y-%m-%d %H:%M:%S UTC")
            header = f"## Latest Feedback ({now})\n\n"
            if review_path.exists():
                with review_path.open("r", encoding="utf-8") as fh:
                    content = fh.read()
                # Remove previous "## Latest Feedback" section and its content
                # Keep everything before the section, and everything after the next "## " header (if any)
                pattern = r"(## Latest Feedback.*?)(?=^## |\Z)"  # non-greedy up to next section or end
                content_new = re.sub(
                    pattern, "", content, flags=re.DOTALL | re.MULTILINE
                )
                # Ensure file starts with the main header
                if not content_new.lstrip().startswith("# Douglas Review Feedback"):
                    content_new = "# Douglas Review Feedback\n\n" + content_new.lstrip()
            else:
                content_new = "# Douglas Review Feedback\n\n"
            # Write new content with latest feedback at the top
            with review_path.open("w", encoding="utf-8") as fh:
                fh.write(content_new)
                fh.write(header)
                fh.write(cleaned)
                fh.write("\n\n")
            print(
                f"Saved review feedback to {review_path.relative_to(self.project_root)}."
            )
        except OSError as exc:
            print(f"Warning: Unable to save review feedback to {review_path}: {exc}")

    def _commit_if_needed(self) -> Tuple[bool, Optional[str]]:
        if not self._has_uncommitted_changes():
            print("No pending changes detected; skipping commit step.")
            return False, None

        if not self._stage_all_changes():
            return False, None

        staged_paths = self._get_staged_paths()
        if not staged_paths:
            print("No staged changes detected after adding; skipping commit step.")
            return False, None

        commit_message = self._generate_commit_message()
        if not commit_message:
            commit_message = self.DEFAULT_COMMIT_MESSAGE

        if self._run_git_commit(commit_message):
            print(f"Created commit: {commit_message}")
            self.sprint_manager.record_commit(commit_message)
            commit_sha = self._get_current_commit()
            self._write_history_event(
                "commit",
                {
                    "message": commit_message,
                    "commit": commit_sha,
                },
            )
            return True, commit_message

        return False, None

    def _has_uncommitted_changes(self):
        try:
            result = subprocess.run(
                ["git", "status", "--porcelain"],
                cwd=self.project_root,
                capture_output=True,
                text=True,
                check=True,
            )
        except subprocess.CalledProcessError as exc:
            error_msg = exc.stderr or exc.stdout or ""
            error_msg = error_msg.strip()
            if error_msg:
                print(
                    f"Warning: Unable to determine git status for commit: {error_msg}"
                )
            else:
                print("Warning: Unable to determine git status for commit.")
            return False
        except FileNotFoundError as exc:
            print(f"Warning: git not available to detect changes: {exc}")
            return False

        return bool(result.stdout.strip())

    def _stage_all_changes(self):
        try:
            result = subprocess.run(
                ["git", "add", "-A"],
                cwd=self.project_root,
                capture_output=True,
                text=True,
            )
        except FileNotFoundError as exc:
            print(f"Warning: git not available to stage changes: {exc}")
            return False

        if result.returncode != 0:
            error_msg = result.stderr.strip() or result.stdout.strip()
            if error_msg:
                print(f"Warning: git add -A failed: {error_msg}")
            else:
                print("Warning: git add -A failed without diagnostics.")
            return False

        return True

    def _get_staged_paths(self):
        try:
            result = subprocess.run(
                ["git", "diff", "--cached", "--name-only"],
                cwd=self.project_root,
                capture_output=True,
                text=True,
                check=True,
            )
        except (subprocess.CalledProcessError, FileNotFoundError) as exc:
            print(f"Warning: Unable to list staged files: {exc}")
            return []

        paths = [line.strip() for line in result.stdout.splitlines() if line.strip()]
        return paths

    def _get_staged_diff(self):
        try:
            result = subprocess.run(
                ["git", "diff", "--cached"],
                cwd=self.project_root,
                capture_output=True,
                text=True,
                check=True,
            )
        except subprocess.CalledProcessError as exc:
            error_msg = exc.stderr or exc.stdout or ""
            error_msg = error_msg.strip()
            if error_msg:
                print(f"Warning: Unable to collect staged diff: {error_msg}")
            else:
                print("Warning: Unable to collect staged diff.")
            return ""
        except FileNotFoundError as exc:
            print(f"Warning: git not available to collect staged diff: {exc}")
            return ""

        diff_text = result.stdout
        max_length = 20000
        if len(diff_text) > max_length:
            # Truncate at the last complete line before max_length
            last_newline = diff_text.rfind("\n", 0, max_length)
            if last_newline != -1:
                truncated = diff_text[:last_newline]
            else:
                truncated = diff_text[:max_length]
            truncated += "\n... (diff truncated)"
            return truncated
        return diff_text

    def _generate_commit_message(self):
        diff_text = self._get_staged_diff()
        status_text = self._get_git_status()
        prompt = self._build_commit_prompt(diff_text, status_text)
        if not prompt:
            return self.DEFAULT_COMMIT_MESSAGE

        try:
            response = self.lm_provider.generate_code(prompt)
        except Exception as exc:
            print(
                f"Warning: Unable to generate commit message via language model: {exc}"
            )
            return self.DEFAULT_COMMIT_MESSAGE

        message = self._sanitize_commit_message(response)
        if not message:
            return self.DEFAULT_COMMIT_MESSAGE
        return message

    def _build_commit_prompt(self, diff_text, status_text):
        sections = []

        system_prompt = self._read_system_prompt()
        if system_prompt:
            sections.append(f"SYSTEM PROMPT:\n{system_prompt.strip()}")

        metadata = []
        if self.project_name:
            metadata.append(f"Project: {self.project_name}")
        language = self.config.get("project", {}).get("language")
        if language:
            metadata.append(f"Primary language: {language}")
        if metadata:
            sections.append("PROJECT CONTEXT:\n" + "\n".join(metadata))

        instructions = (
            "TASK:\nGenerate a concise Conventional Commits style subject line for the staged changes. "
            "Respond with a single line formatted as '<type>: <description>' without additional commentary or trailing punctuation."
        )
        sections.append(instructions)

        if status_text:
            sections.append("GIT STATUS:\n" + status_text.strip())

        if diff_text:
            sections.append("STAGED DIFF:\n" + diff_text.strip())

        return "\n\n".join(section for section in sections if section).strip()

    def _sanitize_commit_message(self, message):
        if not message:
            return ""

        first_line = message.strip().splitlines()[0].strip()
        if not first_line:
            return ""

        first_line = first_line.strip("`'\"")
        first_line = re.sub(r"\s+", " ", first_line)
        while first_line.endswith((".", "!", "?")):
            first_line = first_line[:-1].rstrip()

        max_length = 72
        if len(first_line) > max_length:
            first_line = first_line[:max_length].rstrip()

        return first_line

    def _run_git_commit(self, message):
        try:
            result = subprocess.run(
                ["git", "commit", "-m", message],
                cwd=self.project_root,
                capture_output=True,
                text=True,
            )
        except FileNotFoundError as exc:
            print(f"Warning: git not available to create commit: {exc}")
            return False

        if result.returncode != 0:
            error_msg = result.stderr.strip() or result.stdout.strip()
            if error_msg:
                print(f"Warning: git commit failed: {error_msg}")
            else:
                print("Warning: git commit failed without diagnostics.")
            return False

        return True

    def check(self):
        print("Checking Douglas configuration and environment...")
        print(f"Configuration loaded. Project name: {self.project_name}")

    def doctor(self):
        print("Diagnosing environment...")
        try:
            subprocess.run(["python", "--version"], check=True)
            subprocess.run(["git", "--version"], check=True)
        except subprocess.CalledProcessError:
            print("Error: Required tools are missing.")
        print("Douglas doctor complete.")

    def _render_init_template(self, filename: str, context: Dict[str, str]) -> str:
        template_path = TEMPLATE_ROOT / "init" / filename
        try:
            template_text = template_path.read_text(encoding="utf-8")
        except FileNotFoundError:
            raise FileNotFoundError(
                f"Missing initialization template: {template_path}"
            ) from None

        return Template(template_text).substitute(context)

    def init_project(self, project_name: str, non_interactive: bool = False):
        print(f"Initializing new project '{project_name}' with Douglas...")
        project_dir = Path(project_name)
        project_dir.mkdir(parents=True, exist_ok=True)
        scaffold_name = project_dir.name or "DouglasProject"
        language = str(
            self.config.get("project", {}).get("language", "python") or "python"
        )
        context = {
            "project_name": scaffold_name,
            "language": language,
            "language_title": language.title(),
        }
        config_template = {
            "project": {
                "name": scaffold_name,
                "description": f"Project scaffolded by Douglas for {scaffold_name}.",
                "language": language,
            },
            "ai": {
                "provider": self.config.get("ai", {}).get("provider", "openai"),
                "model": self.config.get("ai", {}).get("model", "gpt-4"),
                "prompt": "system_prompt.md",
            },
            "cadence": {
                "ProductOwner": {"sprint_review": "per_sprint"},
                "ScrumMaster": {"retrospective": "per_sprint"},
                "DevOps": {"security_checks": "per_feature"},
            },
            "loop": {
                "steps": [
                    {"name": "generate"},
                    {"name": "lint"},
                    {"name": "typecheck"},
                    {"name": "security"},
                    {"name": "test"},
                    {"name": "retro", "cadence": "per_sprint"},
                    {"name": "demo", "cadence": "per_sprint"},
                    {"name": "commit"},
                    {"name": "push"},
                    {"name": "pr"},
                ],
                "exit_conditions": ["ci_pass"],
            },
            "push_policy": "per_feature",
            "sprint": {"length_days": 10},
            "history": {"max_log_excerpt_length": self._max_log_excerpt_length},
            "vcs": {"default_branch": "main"},
        }

        (project_dir / "douglas.yaml").write_text(
            yaml.safe_dump(config_template, sort_keys=False),
            encoding="utf-8",
        )

        readme_content = self._render_init_template("README.md.tpl", context)
        (project_dir / "README.md").write_text(readme_content, encoding="utf-8")

        system_prompt = self._render_init_template("system_prompt.md.tpl", context)
        (project_dir / "system_prompt.md").write_text(system_prompt, encoding="utf-8")

        gitignore_content = self._render_init_template(".gitignore.tpl", context)
        (project_dir / ".gitignore").write_text(gitignore_content, encoding="utf-8")

        src_dir = project_dir / "src"
        src_dir.mkdir(parents=True, exist_ok=True)
        (src_dir / "__init__.py").write_text("", encoding="utf-8")
        main_py = self._render_init_template("src_main.py.tpl", context)
        (src_dir / "main.py").write_text(main_py, encoding="utf-8")

        tests_dir = project_dir / "tests"
        tests_dir.mkdir(parents=True, exist_ok=True)
        (tests_dir / "__init__.py").write_text("", encoding="utf-8")
        test_main = self._render_init_template("tests_test_main.py.tpl", context)
        (tests_dir / "test_main.py").write_text(test_main, encoding="utf-8")

        workflow_dir = project_dir / ".github" / "workflows"
        workflow_dir.mkdir(parents=True, exist_ok=True)
        workflow_content = self._render_init_template("ci.yml.tpl", context)
        (workflow_dir / "ci.yml").write_text(workflow_content, encoding="utf-8")

        print(
            "Project initialized with configuration, sample source files, tests, and CI workflow."
        )<|MERGE_RESOLUTION|>--- conflicted
+++ resolved
@@ -52,14 +52,14 @@
 
     MAX_LOG_EXCERPT_LENGTH = 4000  # Default number of characters retained from the end of CI logs and bug report excerpts.
 
-<<<<<<< HEAD
+MERGE_CONFLICT< codex/comment-on-init-command-behavior
     def __init__(self, config_path="douglas.yaml", config_data: Optional[dict[str, Any]] = None):
         self.config_path = Path(config_path)
         if config_data is None:
             self.config = self.load_config(self.config_path)
         else:
             self.config = deepcopy(config_data)
-=======
+MERGE_CONFLICT=
     def __init__(
         self,
         config_path: Union[str, Path, None] = "douglas.yaml",
@@ -91,7 +91,7 @@
             self.config = self.load_config(self.config_path)
         else:
             self.config = deepcopy(source_config)
->>>>>>> 242a6c17
+MERGE_CONFLICT> main
         self.project_root = self.config_path.resolve().parent
         self.project_name = self.config.get("project", {}).get("name", "")
         self.lm_provider = self.create_llm_provider()
