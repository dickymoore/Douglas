--- conflicted
+++ resolved
@@ -95,15 +95,7 @@
 
         try:
             if self._use_responses_api:
-<<<<<<< HEAD
-                response = self._client.chat.completions.create(
-                    model=self.model,
-                    messages=[{"role": "user", "content": prompt}],
-                )
-                text = self._extract_responses_text(response)
-=======
                 text = self._call_with_modern_client(prompt)
->>>>>>> 4d9a2ccf
             else:
                 text = self._call_with_legacy_client(prompt)
         except Exception as exc:
@@ -165,87 +157,15 @@
 
         return self._extract_chat_completion_text(response)
 
-    def _normalize_response_content(self, content: Any) -> str:
-        """Normalize response message content into a usable text string."""
-
-        if isinstance(content, str):
-            stripped = content.strip()
-            return stripped if stripped else ""
-
-        if isinstance(content, list):
-            segments: list[str] = []
-            for block in content:
-                text_value: Any
-                if isinstance(block, str):
-                    text_value = block
-                elif isinstance(block, dict):
-                    text_value = block.get("text")
-                    if text_value is None:
-                        text_value = block.get("value")
-                    if text_value is None:
-                        text_value = block.get("content")
-                    if text_value is None:
-                        text_value = block.get("output_text")
-                    if text_value is None:
-                        text_value = block
-                else:
-                    text_value = getattr(block, "text", None)
-                    if text_value is None:
-                        text_value = getattr(block, "value", None)
-                    if text_value is None:
-                        text_value = getattr(block, "content", None)
-                    if text_value is None:
-                        text_value = getattr(block, "output_text", None)
-                    if text_value is None:
-                        continue
-
-                segment = self._coerce_text_value(text_value)
-                if segment:
-                    segments.append(segment)
-
-            if segments:
-                return "\n".join(segments).strip()
-
-            return ""
-
-        if isinstance(content, dict):
-            return self._coerce_text_value(content)
-
-        return ""
-
-    def _coerce_text_value(self, value: Any) -> str:
-        """Attempt to coerce nested response text blocks into a string."""
-
-        if isinstance(value, str):
-            stripped = value.strip()
-            return stripped if stripped else ""
-
-        if isinstance(value, list):
-            return self._normalize_response_content(value)
-
-        if isinstance(value, dict):
-            for key in ("value", "text", "content", "output_text"):
-                if key in value:
-                    result = self._coerce_text_value(value[key])
-                    if result:
-                        return result
-            return ""
-
-        if value is None:
-            return ""
-
-        for attr in ("value", "text", "content", "output_text"):
-            if hasattr(value, attr):
-                result = self._coerce_text_value(getattr(value, attr))
-                if result:
-                    return result
-
-        text = str(value).strip()
-        return text if text else ""
-
     def _extract_responses_text(self, response: Any) -> str:
-<<<<<<< HEAD
-        collected: list[str] = []
+        text = getattr(response, "output_text", None)
+        if isinstance(text, str) and text.strip():
+            return text.strip()
+
+        if isinstance(response, dict):
+            dict_text = response.get("output_text")
+            if isinstance(dict_text, str) and dict_text.strip():
+                return dict_text.strip()
 
         def _extract_block_text(block: Any) -> Optional[str]:
             if isinstance(block, dict):
@@ -254,7 +174,7 @@
                     value = text_payload.get("value") or text_payload.get("content")
                     if value:
                         return str(value)
-                elif isinstance(text_payload, str):
+                if isinstance(text_payload, str):
                     return text_payload
                 value = block.get("value") or block.get("content")
                 if isinstance(value, str):
@@ -277,26 +197,20 @@
             if isinstance(content, str):
                 return content.strip()
             if isinstance(content, list):
+                pieces: list[str] = []
                 for block in content:
                     text_value = _extract_block_text(block)
                     if text_value:
-                        collected.append(text_value.strip())
-                if collected:
-                    return "\n".join(collected).strip()
+                        pieces.append(text_value.strip())
+                if pieces:
+                    return "\n".join(pieces).strip()
+            text_value = _extract_block_text(content)
+            if text_value:
+                return text_value.strip()
             return None
-=======
-        text = self._normalize_response_content(getattr(response, "output_text", None))
-        if text:
-            return text
-
-        text = self._normalize_response_content(getattr(response, "output", None))
-        if text:
-            return text
->>>>>>> 4d9a2ccf
-
-        # Try to extract from attribute-based response (OpenAI SDK object)
+
         choices = getattr(response, "choices", None)
-        if choices and len(choices) > 0:
+        if choices:
             message = (
                 choices[0].get("message")
                 if isinstance(choices[0], dict)
@@ -306,37 +220,18 @@
                 content = message.get("content")
             else:
                 content = getattr(message, "content", None)
-<<<<<<< HEAD
             normalized = _normalise_content(content)
             if normalized:
                 return normalized
-=======
-            text = self._normalize_response_content(content)
-            if text:
-                return text
->>>>>>> 4d9a2ccf
-
-        # Try to extract from dict-based response
+
         if isinstance(response, dict):
             choices = response.get("choices") or []
-            if choices and len(choices) > 0:
+            if choices:
                 message = choices[0].get("message", {})
-<<<<<<< HEAD
                 normalized = _normalise_content(message.get("content"))
                 if normalized:
                     return normalized
-=======
-                content = message.get("content")
-                text = self._normalize_response_content(content)
-                if text:
-                    return text
-
-            text = self._normalize_response_content(response.get("output"))
-            if text:
-                return text
->>>>>>> 4d9a2ccf
-
-        # Defensive fallback: try to extract from model_dump if available
+
         payload = None
         if hasattr(response, "model_dump"):
             try:
@@ -345,24 +240,13 @@
                 payload = None
         if isinstance(payload, dict):
             choices = payload.get("choices") or []
-            if choices and len(choices) > 0:
+            if choices:
                 message = choices[0].get("message", {})
-<<<<<<< HEAD
                 normalized = _normalise_content(message.get("content"))
                 if normalized:
                     return normalized
-=======
-                content = message.get("content")
-                text = self._normalize_response_content(content)
-                if text:
-                    return text
-
-            text = self._normalize_response_content(payload.get("output"))
-            if text:
-                return text
->>>>>>> 4d9a2ccf
-
-        return "\n".join(collected).strip() if collected else ""
+
+        return ""
 
     def _extract_chat_completion_text(self, response: Any) -> str:
         if hasattr(response, "choices"):
