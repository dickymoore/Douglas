"""Deterministic mock LLM provider used for offline development loops."""

from __future__ import annotations

import hashlib
import json
import random
import textwrap
from dataclasses import dataclass
from pathlib import Path
from typing import Dict, Iterable, List, Optional, Tuple

from douglas.domain.backlog import (
    Epic,
    Feature,
    Story,
    render_backlog_markdown,
    serialize_backlog,
)
from douglas.domain.step_result import StepResult
from douglas.providers.llm_provider import LLMProvider


def _normalize_whitespace(value: str) -> str:
    collapsed = " ".join(value.strip().split())
    return collapsed


def _hash_prompt(prompt: str) -> str:
    normalized = _normalize_whitespace(prompt)
    return hashlib.sha256(normalized.encode("utf-8")).hexdigest()


def _derive_seed(
    base_seed: int,
    agent_label: str,
    step_name: str,
    prompt_hash: str,
) -> int:
    seed_material = f"{base_seed}:{agent_label}:{step_name}:{prompt_hash}".encode(
        "utf-8"
    )
    digest = hashlib.sha256(seed_material).hexdigest()
    return int(digest[:16], 16)


def _slugify_text(text: str, length: int = 8) -> str:
    cleaned = [ch for ch in text.lower() if ch.isalnum()]
    slug = "".join(cleaned)[:length]
    if slug:
        return slug
    digest = hashlib.sha256(text.encode("utf-8")).hexdigest()
    return digest[:length]


@dataclass
class _MockContext:
    project_root: Path
    agent_label: str
    step_name: str
    base_seed: int

    def workspace_dir(self) -> Path:
        slug = _slugify_text(f"{self.agent_label}-{self.step_name}")
        workspace = self.project_root / ".douglas" / "workspaces" / slug
        workspace.mkdir(parents=True, exist_ok=True)
        return workspace


class _ContextualDeterministicMockProvider(LLMProvider):
    def __init__(self, context: _MockContext) -> None:
        self._context = context

    # Step-specific helpers -------------------------------------------------
    def _plan_entries(self, rng: random.Random) -> list[dict]:
        adjectives = [
            "resilient",
            "maintainable",
            "ergonomic",
            "accessible",
            "discoverable",
            "inclusive",
        ]
        artifacts = [
            "dashboard",
            "onboarding",
            "cli",
            "testing",
            "observability",
            "documentation",
        ]
        count = 1 + rng.randrange(2)
        entries = []
        for idx in range(count):
            adjective = adjectives[(idx + rng.randrange(len(adjectives))) % len(adjectives)]
            artifact = artifacts[(idx + rng.randrange(len(artifacts))) % len(artifacts)]
            title = f"{adjective.title()} {artifact.title()} polish"
            entry_id = f"mock-{_slugify_text(title, 10)}"
            entries.append(
                {
                    "id": entry_id,
                    "title": title,
                    "status": "todo",
                    "owner": self._context.agent_label,
                }
            )
        return entries

    def _render_markdown_backlog(
        self, existing: str, entries: Iterable[dict], marker: str
    ) -> str:
        lines: List[str] = []
        trimmed = existing.rstrip()
        if trimmed:
            lines.append(trimmed)
        lines.append(marker)
        lines.append("## Mock backlog additions")
        for entry in entries:
            lines.append(f"- [ ] {entry['title']} ({entry['id']})")
        rendered = "\n\n".join(lines[:2]) + "\n" + "\n".join(lines[2:])
        return rendered.strip() + "\n"

    def _plan_output(self, prompt: str) -> str:
        blocks = self._plan_blocks(prompt)
        return "\n\n".join(blocks)

    def _plan_blocks(self, prompt: str) -> List[str]:
        prompt_hash = _hash_prompt(prompt)
        seed = _derive_seed(
            self._context.base_seed,
            self._context.agent_label,
            self._context.step_name,
            prompt_hash,
        )
        rng = random.Random(seed)
        entries = self._plan_entries(rng)
        marker = f"<!-- mock-plan:{prompt_hash[:12]} -->"

        backlog_path = self._context.project_root / "ai-inbox" / "backlog.md"
        if backlog_path.exists():
            existing = backlog_path.read_text(encoding="utf-8")
        else:
            backlog_path.parent.mkdir(parents=True, exist_ok=True)
            existing = ""

        if marker in existing:
            rendered_md = existing
        else:
            rendered_md = self._render_markdown_backlog(existing, entries, marker)

        workspace_root = self._context.project_root / ".douglas"
        state_root = workspace_root / "state"
        backlog_state_path = state_root / "backlog.json"
        backlog_state_path.parent.mkdir(parents=True, exist_ok=True)
        if backlog_state_path.exists():
            try:
                data = json.loads(backlog_state_path.read_text(encoding="utf-8"))
            except json.JSONDecodeError:
                data = {}
        else:
            data = {}
        items: List[dict] = list(data.get("items", []))
        existing_ids = {item.get("id") for item in items}
        updated = False
        for entry in entries:
            if entry["id"] not in existing_ids:
                items.append(entry)
                updated = True
        if not updated and marker in existing:
            json_payload = backlog_state_path.read_text(encoding="utf-8")
        else:
            new_payload = {
                "provider": "deterministic_mock",
                "items": items,
                "seed": self._context.base_seed,
            }
            json_payload = json.dumps(new_payload, indent=2, sort_keys=True) + "\n"

        md_block = self._format_block("ai-inbox/backlog.md", rendered_md)
        json_block = self._format_block(
            ".douglas/state/backlog.json", json_payload
        )

        work_items_dir = workspace_root / "work-items"
        work_items_dir.mkdir(parents=True, exist_ok=True)
        status_cycle = ["not_started", "in_progress", "in_test", "finished"]
        work_blocks: List[str] = []
        for idx, entry in enumerate(entries):
            status = status_cycle[idx % len(status_cycle)]
            work_payload = {
                "id": entry["id"],
                "title": entry["title"],
                "status": status,
                "owner": entry["owner"],
                "seed": self._context.base_seed,
            }
            work_path = work_items_dir / f"{entry['id']}.json"
            work_blocks.append(
                self._format_block(
                    self._relative_path(work_path),
                    json.dumps(work_payload, indent=2, sort_keys=True) + "\n",
                )
            )

        return [md_block, json_block, *work_blocks]

    def _render_readme_section(self, existing: str, marker: str, slug: str) -> str:
        if marker in existing:
            return existing
        section = textwrap.dedent(
            f'''
            {existing.rstrip()}\n
            {marker}
            ## Feature notes (mock)

            This deterministic mock iteration captured the `{slug}` scenario to
            validate the offline orchestration pipeline. Re-run with the same
            seed to reproduce this paragraph.
            '''
        ).strip("\n")
        return section + "\n"

    def _render_mock_module(self, module_path: Path, slug: str) -> str:
        content = textwrap.dedent(
            f'''
            """Deterministic mock feature helpers."""


            def describe_mock_feature(multiplier: int = 1) -> str:
                """Return a reproducible identifier for smoke testing."""

                base = f"mock-{slug}"
                return f"{{base}}-{{multiplier}}"
            '''
        ).strip("\n")
        if module_path.exists():
            return module_path.read_text(encoding="utf-8")
        return content + "\n"

    def _render_test_file(self, module_name: str, module_path: Path, slug: str) -> str:
        relative = module_path.relative_to(self._context.project_root)
        content = textwrap.dedent(
            f'''
            """Smoke test for deterministic mock provider output."""

            import importlib.util
            from pathlib import Path


            def _load_module():
                module_path = Path(__file__).resolve().parents[1] / "{relative.as_posix()}"
                spec = importlib.util.spec_from_file_location("{module_name}", module_path)
                module = importlib.util.module_from_spec(spec)
                assert spec.loader is not None
                spec.loader.exec_module(module)
                return module


            def test_describe_mock_feature_stable():
                module = _load_module()
                assert module.describe_mock_feature() == "mock-{slug}-1"
                assert module.describe_mock_feature(2) == "mock-{slug}-2"
            '''
        ).strip("\n")
        return content + "\n"

    def _generate_output(self, prompt: str) -> str:
        prompt_hash = _hash_prompt(prompt)
        seed = _derive_seed(
            self._context.base_seed,
            self._context.agent_label,
            self._context.step_name,
            prompt_hash,
        )
        slug = f"{seed:016x}"[:6]
        marker = f"<!-- mock-generate:{slug} -->"

        readme_path = self._context.project_root / "README.md"
        blocks: List[str] = []
        if readme_path.exists():
            existing = readme_path.read_text(encoding="utf-8")
            updated = self._render_readme_section(existing, marker, slug)
            blocks.append(self._format_block("README.md", updated))

        src_dir = self._context.project_root / "src"
        candidate_module: Optional[Path] = None
        if src_dir.is_dir():
            candidate_module = src_dir / f"mock_feature_{slug}.py"
        else:
            app_py = self._context.project_root / "app.py"
            if app_py.exists():
                candidate_module = app_py
            else:
                python_files = sorted(self._context.project_root.glob("*.py"))
                for candidate in python_files:
                    if candidate.name.startswith("test_"):
                        continue
                    candidate_module = candidate
                    break

        module_name = f"mock_feature_{slug}"
        module_output_path: Optional[Path] = None
        module_content: Optional[str] = None

        if candidate_module is not None and candidate_module.is_file():
            if candidate_module.suffix == ".py" and candidate_module.parent.name == "src":
                module_output_path = candidate_module
                module_content = self._render_mock_module(candidate_module, slug)
            else:
                # Append helper function to existing file.
                existing_source = candidate_module.read_text(encoding="utf-8")
                if marker not in existing_source:
                    appended = textwrap.dedent(
                        f'''
                        {existing_source.rstrip()}\n
                        {marker}


                        def describe_mock_feature(multiplier: int = 1) -> str:
                            """Return a reproducible identifier."""

                            base = f"mock-{slug}"
                            return f"{{base}}-{{multiplier}}"
                        '''
                    ).strip("\n")
                    module_content = appended + "\n"
                else:
                    module_content = existing_source
                module_output_path = candidate_module
        elif candidate_module is not None:
            module_output_path = candidate_module
            module_content = self._render_mock_module(candidate_module, slug)

        if module_output_path is not None and module_content is not None:
            try:
                relative_module = module_output_path.relative_to(
                    self._context.project_root
                )
            except ValueError:
                relative_module = module_output_path
            blocks.append(
                self._format_block(relative_module.as_posix(), module_content)
            )

            tests_dir = self._context.project_root / "tests"
            tests_dir.mkdir(parents=True, exist_ok=True)
            test_path = tests_dir / f"test_smoke_{slug}.py"
            test_content = self._render_test_file(
                module_name, module_output_path, slug
            )
            blocks.append(
                self._format_block(
                    test_path.relative_to(self._context.project_root).as_posix(),
                    test_content,
                )
            )

        blocks.extend(self._plan_blocks(prompt))

        if not blocks:
            return "Deterministic mock provider produced no repository edits."

        return "\n\n".join(blocks)

    def _review_output(self, prompt: str) -> str:
        prompt_hash = _hash_prompt(prompt)
        seed = _derive_seed(
            self._context.base_seed,
            self._context.agent_label,
            self._context.step_name,
            prompt_hash,
        )
        slug = f"{seed:016x}"[:10]
        review_dir = self._context.project_root / "ai-inbox" / "review"
        review_dir.mkdir(parents=True, exist_ok=True)
        review_path = review_dir / f"mock-review-{slug}.md"
        content = textwrap.dedent(
            f'''
            # Mock review findings

            - Seed: {self._context.base_seed}
            - Agent: {self._context.agent_label}
            - Step: {self._context.step_name}
            - Prompt hash: {prompt_hash}

            ## Summary

            The deterministic mock provider identified no blocking issues. Ensure
            generated helpers remain covered by smoke tests.
            '''
        ).strip("\n") + "\n"
        return self._format_block(
            review_path.relative_to(self._context.project_root).as_posix(), content
        )

    def _ci_output(self, prompt: str, category: str) -> str:
        prompt_hash = _hash_prompt(prompt)
        seed = _derive_seed(
            self._context.base_seed,
            self._context.agent_label,
            self._context.step_name,
            prompt_hash,
        )
        slug = f"{seed:016x}"[:8]
        state_dir = self._context.project_root / ".douglas" / "state"
        inbox_dir = self._context.project_root / "ai-inbox" / "ci"
        state_dir.mkdir(parents=True, exist_ok=True)
        inbox_dir.mkdir(parents=True, exist_ok=True)

        rng = random.Random(seed)
        check_count = 1 + rng.randrange(3)
        summary = {
            "status": "passed",
            "checks": check_count,
            "seed": self._context.base_seed,
            "category": category,
            "prompt_hash": prompt_hash,
        }
        json_payload = json.dumps(summary, indent=2, sort_keys=True) + "\n"
        text_report = textwrap.dedent(
            f'''
            {category.upper()} REPORT (mock)
            Seed: {self._context.base_seed}
            Prompt: {prompt_hash}
            Checks executed: {check_count}
            Result: PASS
            '''
        ).strip("\n") + "\n"

        json_block = self._format_block(
            self._relative_path(
                state_dir / f"{category}_report_{slug}.json"
            ),
            json_payload,
        )
        text_block = self._format_block(
            self._relative_path(
                inbox_dir / f"{category}_report_{slug}.txt"
            ),
            text_report,
        )
        return f"{json_block}\n\n{text_block}"

    # Generic helpers -------------------------------------------------------
    def _format_block(self, path: str, content: str) -> str:
        return f"```{path}\n{content.rstrip()}\n```"

    def _relative_path(self, path: Path) -> str:
        try:
            relative = path.relative_to(self._context.project_root)
        except ValueError:
            relative = path
        return relative.as_posix()

    def generate_step_result(
        self,
        prompt: str,
        *,
        step_name: str | None = None,
        agent: str | None = None,
        role: str | None = None,
        seed: int | None = None,
        prompt_hash: str | None = None,
        timestamps: dict | None = None,
    ) -> StepResult:
        resolved_step = step_name or self._context.step_name
        resolved_agent = agent or self._context.agent_label
        resolved_role = role or self._context.agent_label
        prompt_digest = prompt_hash or _hash_prompt(prompt)
        derived_seed = seed
        if derived_seed is None:
            derived_seed = _derive_seed(
                self._context.base_seed,
                resolved_agent,
                resolved_step,
                prompt_digest,
            )
        return super().generate_step_result(
            prompt,
            step_name=resolved_step,
            agent=resolved_agent,
            role=resolved_role,
            seed=derived_seed,
            prompt_hash=prompt_digest,
            timestamps=timestamps,
        )

    def generate_code(self, prompt: str) -> str:
        step = self._context.step_name.lower()
        if step == "sprint_zero":
            return self._sprint_zero_output(prompt)
        if step == "plan":
            return self._plan_output(prompt)
        if step == "generate":
            return self._generate_output(prompt)
        if step == "review":
            return self._review_output(prompt)
        if step == "delivery":
            return self._delivery_output(prompt)
        if step in {"lint", "typecheck", "security", "test"}:
            return self._ci_output(prompt, step)
        return (
            "Offline mock provider executed without generating edits."
        )

<<<<<<< HEAD
    def _delivery_output(self, prompt: str) -> str:
        metadata: Dict[str, str] = {}
        for line in prompt.splitlines():
            if ":" not in line:
                continue
            raw_key, raw_value = line.split(":", 1)
            key = raw_key.strip().lower().replace("-", "_")
            metadata[key] = raw_value.strip()

        story_id = metadata.get("story_id") or "story"
        story_slug = metadata.get("story_slug") or _slugify(story_id)
        story_title = metadata.get("story_title") or story_id
        helper_path = metadata.get("helper_path") or f"delivery_helpers/{story_slug}.py"
        test_path = metadata.get("test_path") or f"tests/delivery/test_{story_slug}.py"

        display_id = story_id or story_slug
        marker = f"{display_id}:{story_slug}"

        helper_module = Path(helper_path).with_suffix("").as_posix().replace("/", ".")

        helper_content = textwrap.dedent(
            f"""\
            \"\"\"Delivery helper for {story_title} ({display_id}).\"\"\"

            from __future__ import annotations


            def deliver_{story_slug}(note: str = \"ready\") -> str:
                \"\"\"Return a deterministic marker for smoke tests.\"\"\"
                normalized = note or \"ready\"
                return \"{marker}:\" + normalized
            """
        ).strip() + "\n"

        test_content = textwrap.dedent(
            f"""\
            from {helper_module} import deliver_{story_slug}


            def test_deliver_{story_slug}_uses_story_marker() -> None:
                assert deliver_{story_slug}(\"ok\") == \"{marker}:ok\"
            """
        ).strip() + "\n"

        helper_block = self._format_block(helper_path, helper_content)
        test_block = self._format_block(test_path, test_content)
        return f"{helper_block}\n\n{test_block}"
=======
    def _sprint_zero_output(self, prompt: str) -> str:
        prompt_hash = _hash_prompt(prompt)
        seed = _derive_seed(
            self._context.base_seed,
            self._context.agent_label,
            self._context.step_name,
            prompt_hash,
        )
        rng = random.Random(seed)

        epic_models: List[Epic] = []
        feature_models: List[Feature] = []
        story_models: List[Story] = []

        themes = [
            "platform enablement",
            "developer experience",
            "quality insights",
            "release confidence",
            "user onboarding",
        ]
        descriptors = [
            "resilient",
            "delightful",
            "accessible",
            "collaborative",
            "automated",
            "auditable",
        ]
        capabilities = [
            "analytics",
            "workflow",
            "observability",
            "documentation",
            "security",
            "feedback",
        ]
        outcomes = [
            "dashboard",
            "pipeline",
            "playbook",
            "portal",
            "insights",
            "reporting",
        ]
        personas = [
            "developer",
            "tester",
            "operator",
            "stakeholder",
            "customer",
        ]
        actions = [
            "track",
            "validate",
            "share",
            "configure",
            "monitor",
            "experiment with",
        ]

        epic_count = 3
        features_per_epic = 2
        stories_per_feature = 2

        for epic_index in range(epic_count):
            theme = themes[(epic_index + rng.randrange(len(themes))) % len(themes)]
            descriptor = descriptors[(epic_index + rng.randrange(len(descriptors))) % len(descriptors)]
            epic_title = f"{descriptor.title()} {theme.title()} Initiative"
            epic_id = f"EP-{_slugify_text(epic_title, 10)}"
            epic_description = (
                f"Deliver a {descriptor} {theme} experience for early project alignment."
            )
            epic_models.append(
                Epic(
                    identifier=epic_id,
                    title=epic_title,
                    description=epic_description,
                )
            )

            for feature_offset in range(features_per_epic):
                capability = capabilities[
                    (feature_offset + rng.randrange(len(capabilities)))
                    % len(capabilities)
                ]
                outcome = outcomes[
                    (feature_offset + rng.randrange(len(outcomes))) % len(outcomes)
                ]
                feature_title = f"{capability.title()} {outcome.title()}"
                feature_id = f"FT-{_slugify_text(feature_title + epic_id, 10)}"
                feature_description = (
                    f"Provide {capability} capabilities through a {outcome} focused on {theme}."
                )
                feature_models.append(
                    Feature(
                        identifier=feature_id,
                        title=feature_title,
                        epic_id=epic_id,
                        description=feature_description,
                        acceptance_criteria=(
                            f"Supports {theme} objectives",
                            f"Improves {descriptor} metrics",
                        ),
                    )
                )

                for story_offset in range(stories_per_feature):
                    persona = personas[
                        (story_offset + rng.randrange(len(personas))) % len(personas)
                    ]
                    action = actions[
                        (story_offset + rng.randrange(len(actions))) % len(actions)
                    ]
                    story_title = (
                        f"As a {persona}, I want to {action} the {outcome} outcomes."
                    )
                    story_id = f"ST-{_slugify_text(story_title + feature_id, 12)}"
                    story_description = (
                        f"Enable the {persona} persona to {action} the {outcome} produced by {feature_title}."
                    )
                    story_models.append(
                        Story(
                            identifier=story_id,
                            title=story_title,
                            feature_id=feature_id,
                            description=story_description,
                            acceptance_criteria=(
                                f"{persona.title()} can {action} without assistance",
                                f"{outcome.title()} data is captured for analytics",
                            ),
                        )
                    )

        backlog_dict = serialize_backlog(epic_models, feature_models, story_models)
        backlog_json = json.dumps(backlog_dict, indent=2, sort_keys=True) + "\n"
        backlog_markdown = render_backlog_markdown(
            self._context.project_root.name,
            epic_models,
            feature_models,
            story_models,
        )
        ci_stub = textwrap.dedent(
            """name: Sprint Zero CI
on:
  push:
    branches: [ main ]
  pull_request:
jobs:
  build:
    runs-on: ubuntu-latest
    steps:
      - uses: actions/checkout@v3
      - name: Sprint Zero placeholder
        run: echo \"Sprint Zero generated initial workflow\"
"""
        )

        payload = {
            "epics": backlog_dict["epics"],
            "features": backlog_dict["features"],
            "stories": backlog_dict["stories"],
            "artifacts": {
                ".douglas/state/backlog.json": backlog_json,
                "ai-inbox/backlog.md": backlog_markdown,
                ".github/workflows/app.yml": ci_stub,
            },
            "metadata": {
                "seed": seed,
                "prompt_hash": prompt_hash,
            },
        }
        return json.dumps(payload, indent=2, sort_keys=True)
>>>>>>> e826d375


class DeterministicMockProvider(LLMProvider):
    provider_id = "mock"

    def __init__(self, project_root: Path, seed: int = 0) -> None:
        self.project_root = Path(project_root)
        self.seed = int(seed)
        self._contexts: Dict[
            Tuple[str, str], _ContextualDeterministicMockProvider
        ] = {}

    def with_context(self, agent_label: str, step_name: str) -> LLMProvider:
        key = (agent_label or "agent", step_name or "step")
        if key not in self._contexts:
            context = _MockContext(
                project_root=self.project_root,
                agent_label=agent_label,
                step_name=step_name,
                base_seed=self.seed,
            )
            self._contexts[key] = _ContextualDeterministicMockProvider(context)
        return self._contexts[key]

    def generate_code(self, prompt: str) -> str:
        raise RuntimeError(
            "DeterministicMockProvider requires contextualisation via with_context()."
        )<|MERGE_RESOLUTION|>--- conflicted
+++ resolved
@@ -503,7 +503,6 @@
             "Offline mock provider executed without generating edits."
         )
 
-<<<<<<< HEAD
     def _delivery_output(self, prompt: str) -> str:
         metadata: Dict[str, str] = {}
         for line in prompt.splitlines():
@@ -513,9 +512,10 @@
             key = raw_key.strip().lower().replace("-", "_")
             metadata[key] = raw_value.strip()
 
-        story_id = metadata.get("story_id") or "story"
-        story_slug = metadata.get("story_slug") or _slugify(story_id)
-        story_title = metadata.get("story_title") or story_id
+        story_id = (metadata.get("story_id") or "story").strip() or "story"
+        story_title = (metadata.get("story_title") or story_id).strip() or story_id
+        provided_slug = (metadata.get("story_slug") or "").strip()
+        story_slug = provided_slug or _slugify_text(story_id or story_title, 12)
         helper_path = metadata.get("helper_path") or f"delivery_helpers/{story_slug}.py"
         test_path = metadata.get("test_path") or f"tests/delivery/test_{story_slug}.py"
 
@@ -551,7 +551,7 @@
         helper_block = self._format_block(helper_path, helper_content)
         test_block = self._format_block(test_path, test_content)
         return f"{helper_block}\n\n{test_block}"
-=======
+
     def _sprint_zero_output(self, prompt: str) -> str:
         prompt_hash = _hash_prompt(prompt)
         seed = _derive_seed(
@@ -725,7 +725,6 @@
             },
         }
         return json.dumps(payload, indent=2, sort_keys=True)
->>>>>>> e826d375
 
 
 class DeterministicMockProvider(LLMProvider):
