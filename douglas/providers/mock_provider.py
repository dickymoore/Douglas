--- conflicted
+++ resolved
@@ -10,7 +10,6 @@
 from pathlib import Path
 from typing import Dict, Iterable, List, Optional, Tuple
 
-<<<<<<< HEAD
 from douglas.domain.backlog import (
     Epic,
     Feature,
@@ -18,10 +17,7 @@
     render_backlog_markdown,
     serialize_backlog,
 )
-
-=======
 from douglas.domain.step_result import StepResult
->>>>>>> 13096655
 from douglas.providers.llm_provider import LLMProvider
 
 
@@ -705,4 +701,4 @@
     def generate_code(self, prompt: str) -> str:
         raise RuntimeError(
             "DeterministicMockProvider requires contextualisation via with_context()."
-        )
+        )