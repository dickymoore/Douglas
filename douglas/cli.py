"""Typer CLI wiring for the Douglas orchestrator."""

from __future__ import annotations

from copy import deepcopy
import importlib.resources as resources
from pathlib import Path
from string import Template
from typing import Callable, Optional

import typer
import yaml

from douglas.core import Douglas

app = typer.Typer(help="AI-assisted development loop orchestrator")


<<<<<<< HEAD
def _load_default_init_config() -> dict:
    """Load the seed configuration used when bootstrapping a new project."""

    try:
        template_path = resources.files("douglas") / "templates" / "douglas.yaml.tpl"
        template_text = template_path.read_text(encoding="utf-8")
    except (FileNotFoundError, OSError):
        # Fallback to a minimal configuration when templates are unavailable.
        return {
            "project": {"language": "python"},
            "ai": {"provider": "openai", "model": "gpt-4"},
            "history": {
                "max_log_excerpt_length": Douglas.MAX_LOG_EXCERPT_LENGTH,
            },
        }

    rendered = Template(template_text).safe_substitute(PROJECT_NAME="DouglasProject")
    config = yaml.safe_load(rendered) or {}

    history_cfg = config.setdefault("history", {})
    history_cfg.setdefault(
        "max_log_excerpt_length", Douglas.MAX_LOG_EXCERPT_LENGTH
    )

    return config


def _create_orchestrator(
    config_path: Optional[Path], *, default_config_factory: Optional[Callable[[], dict]] = None
) -> Douglas:
    """Instantiate the Douglas orchestrator using an optional config override."""
    if config_path is not None:
        return Douglas(config_path=config_path)

    inferred_path = Path("douglas.yaml")
    if inferred_path.exists():
        return Douglas(inferred_path)
    if default_config_factory is None:
        raise FileNotFoundError(
            "No douglas.yaml configuration file found. Run `douglas init <project-name>` to create a new project or ensure you are in a valid Douglas project directory."
        )

    config_data = default_config_factory()
    if config_data is None:
        raise FileNotFoundError(
            f"No configuration file found at '{inferred_path}' and the default configuration factory returned None."
        )

    return Douglas(
        config_path=inferred_path,
        config_data=deepcopy(config_data),
    )


@app.command()
def run(
    config: Optional[Path] = typer.Option(
=======
def _config_option(help_text: str) -> Optional[Path]:
    """Shared configuration file option declaration for CLI commands."""
    return typer.Option(
>>>>>>> ba2b2415
        None,
        "--config",
        "-c",
        exists=True,
        file_okay=True,
        dir_okay=False,
        resolve_path=True,
        help=help_text,
    )


def _create_orchestrator(
    config_path: Optional[Path], *, allow_missing_config: bool = False
) -> Douglas:
    """Instantiate the Douglas orchestrator using an optional config override."""
    if config_path is not None:
        return Douglas(config_path=config_path)

    inferred_path = Path("douglas.yaml")
    if inferred_path.exists():
        return Douglas(config_path=inferred_path)

    if allow_missing_config:
        return Douglas(config_path=inferred_path, config={})

    return Douglas(config_path=inferred_path)


@app.command()
def run(
    config: Optional[Path] = _config_option(
        "Path to the douglas.yaml configuration file to use."
    ),
) -> None:
    """Execute the configured Douglas development loop."""
    orchestrator = _create_orchestrator(config)
    orchestrator.run_loop()


@app.command()
def check(
    config: Optional[Path] = _config_option(
        "Path to the douglas.yaml configuration file to validate."
    ),
) -> None:
    """Validate configuration and environment prerequisites."""
    orchestrator = _create_orchestrator(config)
    orchestrator.check()


@app.command()
def init(
    project_name: str = typer.Argument(..., help="Directory name for the new project."),
    non_interactive: bool = typer.Option(
        False,
        "--non-interactive",
        help="Skip prompts when generating project scaffolding.",
    ),
    config: Optional[Path] = _config_option(
        "Path to the douglas.yaml configuration file to seed the scaffold."
    ),
) -> None:
    """Scaffold a new repository using Douglas templates."""
<<<<<<< HEAD

    orchestrator = _create_orchestrator(
        config,
        default_config_factory=_load_default_init_config,
    )
=======
    orchestrator = _create_orchestrator(config, allow_missing_config=True)
>>>>>>> ba2b2415
    orchestrator.init_project(project_name, non_interactive=non_interactive)


def main() -> None:
    """Entry point used by the console script."""
    app()


if __name__ == "__main__":
    main()<|MERGE_RESOLUTION|>--- conflicted
+++ resolved
@@ -16,7 +16,6 @@
 app = typer.Typer(help="AI-assisted development loop orchestrator")
 
 
-<<<<<<< HEAD
 def _load_default_init_config() -> dict:
     """Load the seed configuration used when bootstrapping a new project."""
 
@@ -74,11 +73,9 @@
 @app.command()
 def run(
     config: Optional[Path] = typer.Option(
-=======
 def _config_option(help_text: str) -> Optional[Path]:
     """Shared configuration file option declaration for CLI commands."""
     return typer.Option(
->>>>>>> ba2b2415
         None,
         "--config",
         "-c",
@@ -142,15 +139,12 @@
     ),
 ) -> None:
     """Scaffold a new repository using Douglas templates."""
-<<<<<<< HEAD
 
     orchestrator = _create_orchestrator(
         config,
         default_config_factory=_load_default_init_config,
     )
-=======
     orchestrator = _create_orchestrator(config, allow_missing_config=True)
->>>>>>> ba2b2415
     orchestrator.init_project(project_name, non_interactive=non_interactive)
 
 
