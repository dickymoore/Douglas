--- conflicted
+++ resolved
@@ -2,11 +2,11 @@
 
 from __future__ import annotations
 
-<<<<<<< HEAD
+MERGE_CONFLICT< codex/comment-on-init-command-behavior
 from copy import deepcopy
-=======
+MERGE_CONFLICT=
 import importlib.resources as resources
->>>>>>> 242a6c17
+MERGE_CONFLICT> main
 from pathlib import Path
 from string import Template
 from typing import Callable, Optional
@@ -24,7 +24,7 @@
     "history": {"max_log_excerpt_length": Douglas.MAX_LOG_EXCERPT_LENGTH},
 }
 
-<<<<<<< HEAD
+MERGE_CONFLICT< codex/comment-on-init-command-behavior
 
 def _create_orchestrator(
     config_path: Optional[Path], *, default_config: Optional[dict] = None
@@ -36,7 +36,7 @@
     else:
         return Douglas(config_path=path)
 
-=======
+MERGE_CONFLICT=
 def _load_default_init_config() -> dict:
     """Load the seed configuration used when bootstrapping a new project."""
 
@@ -58,7 +58,7 @@
         PROJECT_NAME="DouglasProject"
     )
     config = yaml.safe_load(rendered) or {}
->>>>>>> 242a6c17
+MERGE_CONFLICT> main
 
     history_cfg = config.setdefault("history", {})
     history_cfg.setdefault("max_log_excerpt_length", Douglas.MAX_LOG_EXCERPT_LENGTH)
@@ -166,12 +166,12 @@
 
     orchestrator = _create_orchestrator(
         config,
-<<<<<<< HEAD
+MERGE_CONFLICT< codex/comment-on-init-command-behavior
         default_config=_DEFAULT_INIT_CONFIG,
-=======
+MERGE_CONFLICT=
         default_config_factory=_load_default_init_config,
         allow_missing_config=True,
->>>>>>> 242a6c17
+MERGE_CONFLICT> main
     )
     orchestrator.init_project(project_name, non_interactive=non_interactive)
 
