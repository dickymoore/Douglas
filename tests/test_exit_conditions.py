--- conflicted
+++ resolved
@@ -17,8 +17,8 @@
         config["loop"].update(loop_overrides)
     return Douglas(config_data=config)
 
-<<<<<<< HEAD
-=======
+MERGE_CONFLICT< feature/codex
+MERGE_CONFLICT=
     config_path = tmp_path / "douglas.yaml"
     config_path.write_text(yaml.safe_dump(config, sort_keys=False), encoding="utf-8")
 
@@ -113,7 +113,7 @@
 
     def fake_run_tests():
         test_calls.append("test")
->>>>>>> 2b5a8997
+MERGE_CONFLICT> main
 
 def test_all_features_delivered_requires_release_and_completion():
     orchestrator = _make_orchestrator()
@@ -122,17 +122,17 @@
 
     assert orchestrator._all_features_delivered() is True
 
-<<<<<<< HEAD
+MERGE_CONFLICT< feature/codex
     orchestrator = _make_orchestrator()
     orchestrator.sprint_manager.completed_features.add("feature-1")
     orchestrator.sprint_manager.pending_events["feature"] = 1
     orchestrator._loop_outcomes["push"] = True
-=======
+MERGE_CONFLICT=
     assert test_calls == [
         "test",
         "test",
     ], "Loop should run for the configured iteration limit when exit conditions are absent."
->>>>>>> 2b5a8997
+MERGE_CONFLICT> main
 
     assert orchestrator._all_features_delivered() is False
 
