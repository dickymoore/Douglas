--- conflicted
+++ resolved
@@ -3,25 +3,14 @@
 version = "0.1.0"
 description = "AI-assisted development loop orchestrator"
 readme = "README.md"
-<<<<<<< HEAD
-authors = [
-    { name = "Douglas Contributors", email = "contributors@example.com" }
-]
 license = "MIT"
-dependencies = [
-    "typer",
-    "pyyaml",
-]
-=======
 requires-python = ">=3.9"
-authors = [{ name = "Douglas Contributors" }]
-license = { text = "MIT" }
+authors = [{ name = "Dicky Moore" }]
 dependencies = ["typer>=0.9", "pyyaml>=6.0"]
 
 [project.scripts]
 douglas = "douglas.cli:app"
 
->>>>>>> c4a92791
 [project.optional-dependencies]
 dev = ["pytest", "ruff", "black", "isort", "mypy"]
 
