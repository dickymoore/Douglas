--- conflicted
+++ resolved
@@ -152,12 +152,9 @@
 - `pipelines.test.run_tests()` launches `pytest -q` and returns non-zero status on failure.[`douglas/pipelines/test.py`](douglas/pipelines/test.py)
 - `pipelines.demo.write_demo_pack()` renders Markdown demo decks using Jinja-style templates, enumerating commits, role highlights, how-to-run instructions, limitations, and next steps.[`douglas/pipelines/demo.py`](douglas/pipelines/demo.py)
 - `pipelines.retro.run_retro()` builds a JSON prompt for the LLM from sprint journals, parses action items/wins/risks, writes per-role instruction sheets, and appends backlog entries.[`douglas/pipelines/retro.py`](douglas/pipelines/retro.py)
-<<<<<<< HEAD
   - `pipelines.security.run_security()` runs available security scanners (Bandit by default, Semgrep when present), surfaces actionable diagnostics, and fails fast when no tooling can run.[`douglas/pipelines/security.py`](douglas/pipelines/security.py)
-=======
 - `pipelines.security.run_security()` runs Bandit when available (skipping it gracefully if the tool is missing) and accepts custom commands so teams can compose broader security suites.[`douglas/pipelines/security.py`](douglas/pipelines/security.py)
 - `pipelines.security.run_security()` normalises tool aliases or explicit commands, runs Bandit/Semgrep/custom checks with captured output, and raises descriptive errors when findings surface.[`douglas/pipelines/security.py`](douglas/pipelines/security.py)
->>>>>>> 4d9a2ccf
 
 ### Providers
 
@@ -243,10 +240,8 @@
    - Export `OPENAI_API_KEY` (and optionally `OPENAI_MODEL` or `OPENAI_BASE_URL`) to enable the bundled OpenAI integration.
    - For offline experimentation you can monkeypatch `Douglas.create_llm_provider` to return a simple object with a `generate_code(prompt)` method that prints the prompt and returns deterministic output (the test suite demonstrates this pattern). The built-in provider will also fall back to a local stub whenever credentials or the SDK are unavailable.
 
-<<<<<<< HEAD
 5. **Run the development loop from the CLI**
    - Validate configuration and environment prerequisites:
-=======
 5. **Run the development loop**
    - Use the CLI entry point exposed by Typer:
      ```bash
@@ -254,7 +249,6 @@
      ```
    - Prefer `douglas check` first to confirm prerequisites, and `douglas init <name>` when bootstrapping a new repo from templates.
    - Programmatic access remains available for automation workflows:
->>>>>>> 4d9a2ccf
      ```bash
      douglas check --config douglas.yaml
      ```
@@ -284,15 +278,12 @@
 
 ## Limitations and open gaps
 
-<<<<<<< HEAD
 - `OpenAIProvider` integrates with the OpenAI SDK (with graceful fallbacks); pluggable support for additional providers remains future work.
 - The security pipeline expects at least one local security tool (Bandit by default, Semgrep when available). Install the tooling or configure custom commands to keep the guardrails effective.
 - Additional console subcommands beyond `run`, `check`, and `init` (for operations such as `doctor`) are still exposed via the Python API only.
-=======
 - The CLI currently exposes coarse-grained orchestration commands (`run`, `check`, `init`); advanced scenarios such as running a single step or dry-run modes remain future enhancements.
 - `OpenAIProvider` integrates with the OpenAI SDK (with graceful fallbacks), but pluggable support for additional LLM vendors is still on the roadmap.
 - The security pipeline defaults to Bandit and relies on locally installed tooling; expanding first-class integrations for Semgrep, pip-audit, and custom policies is planned.
 - Douglas has not yet been published to PyPI while packaging, release automation, and dependency matrices continue to stabilize.
->>>>>>> 4d9a2ccf
 
 Despite these gaps, the core orchestration, cadence handling, journaling, retro/demo generation, and release automation logic are fully implemented and thoroughly unit tested under `tests/`.